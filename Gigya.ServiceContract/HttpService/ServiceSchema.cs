--- conflicted
+++ resolved
@@ -50,7 +50,6 @@
         {
             Interfaces = interfaces.Select(_ => new InterfaceSchema(_)).ToArray();
             SetHashCode();
-<<<<<<< HEAD
         }
 
         public string Hash { get; set; }
@@ -65,21 +64,6 @@
                 stream.Seek(0, SeekOrigin.Begin);
                 Hash = Convert.ToBase64String(sha.ComputeHash(stream));
             }
-=======
->>>>>>> 73bdc1c6
-        }
-
-        public string Hash { get; set; }
-
-        private void SetHashCode()
-        {
-            var stream = new MemoryStream();
-            using (var writer = new StreamWriter(stream) { AutoFlush = true })
-            using (SHA1 sha = new SHA1CryptoServiceProvider())
-            {
-                JsonSerializer.Create().Serialize(writer, this);
-                stream.Seek(0, SeekOrigin.Begin);
-                Hash = Convert.ToBase64String(sha.ComputeHash(stream));
             }
         }
 
