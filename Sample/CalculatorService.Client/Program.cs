--- conflicted
+++ resolved
@@ -1,8 +1,5 @@
 ﻿using System;
-<<<<<<< HEAD
-=======
 using System.Configuration;
->>>>>>> b6d7020a
 using CalculatorService.Interface;
 using Gigya.Microdot.Logging.NLog;
 using Gigya.Microdot.Ninject;
@@ -30,7 +27,6 @@
                 var kernel = new StandardKernel();
                 kernel.Load<MicrodotModule>();
                 kernel.Load<NLogModule>();
-
                 ICalculatorService calculatorService = kernel.Get<ICalculatorService>();
                 int sum = calculatorService.Add(2, 3).Result;
                 Console.WriteLine($"Sum: {sum}");
