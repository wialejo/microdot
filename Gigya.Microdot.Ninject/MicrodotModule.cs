--- conflicted
+++ resolved
@@ -95,12 +95,8 @@
             Rebind<ServiceDiscovery.Rewrite.ConsulClient>().ToSelf().InSingletonScope();
             Rebind<INodeMonitor>().To<QueryBasedConsulNodeMonitor>().WhenInjectedInto<ConsulQueryNodeSource>().InTransientScope();
             Rebind<INodeMonitor>().To<ConsulNodeMonitor>().InTransientScope();
-<<<<<<< HEAD
-            Rebind<IServiceListMonitor>().To<ConsulServiceListMonitor>().InSingletonScope();
+            Rebind<IConsulServiceListMonitor>().To<ConsulServiceListMonitor>().InSingletonScope();
             Rebind<IHttpClientFactory>().To<SimpleHttpClientFactory>().InTransientScope();
-=======
-            Rebind<IConsulServiceListMonitor>().To<ConsulServiceListMonitor>().InSingletonScope();
->>>>>>> b7b49c6f
 
             Kernel.Rebind<IConsulClient>().To<ConsulClient>().InTransientScope();
             Kernel.Load<ServiceProxyModule>();
