--- conflicted
+++ resolved
@@ -333,22 +333,14 @@
 
             request.TracingData = new TracingData
             {
-<<<<<<< HEAD
                 HostName = CurrentApplicationInfo.HostName?.ToUpperInvariant(),
                 ServiceName = CurrentApplicationInfo.Name,
                 RequestID = _tracingContext.RequestID,
 
                 SpanID = Guid.NewGuid().ToString("N"), //Each call is new span                
-                ParentSpanID = _tracingContext.SpanID
-=======
-                HostName         = CurrentApplicationInfo.HostName?.ToUpperInvariant(),
-                ServiceName      = CurrentApplicationInfo.Name,
-                RequestID        = TracingContext.TryGetRequestID(),
-                SpanID           = Guid.NewGuid().ToString("N"), //Each call is new span                
-                ParentSpanID     = TracingContext.TryGetSpanID(),
-                SpanStartTime    = DateTimeOffset.UtcNow,
-                AbandonRequestBy = TracingContext.AbandonRequestBy,
->>>>>>> b82ef7d2
+                ParentSpanID = _tracingContext.SpanID,
+				 SpanStartTime    = DateTimeOffset.UtcNow,
+                AbandonRequestBy = _tracingContext.AbandonRequestBy,
             };
             PrepareRequest?.Invoke(request);
             var requestContent = _serializationTime.Time(() => JsonConvert.SerializeObject(request, jsonSettings));
