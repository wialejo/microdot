--- conflicted
+++ resolved
@@ -57,7 +57,6 @@
             Func<ConsulConfig> getConfig,
             Func<string, AggregatingHealthStatus> getAggregatingHealthStatus, object initLocker)
         {
-<<<<<<< HEAD
             using (new TraceContext("ConsulNodeMonitor.ctor"))
             {
                 DeploymentIdentifier = deploymentIdentifier;
@@ -69,20 +68,8 @@
                 DataCenter = environmentVariableProvider.DataCenter;
                 ShutdownToken = new CancellationTokenSource();
                 AggregatingHealthStatus = getAggregatingHealthStatus("ConsulClient");
-                AggregatingHealthStatus.RegisterCheck(DeploymentIdentifier, CheckHealth);
-            }
-=======
-            DeploymentIdentifier = deploymentIdentifier;
-            Log = log;
-            ConsulServiceListMonitor = consulServiceListMonitor;
-            ConsulClient = consulClient;
-            DateTime = dateTime;
-            GetConfig = getConfig;
-            DataCenter = environmentVariableProvider.DataCenter;
-            ShutdownToken = new CancellationTokenSource();
-            AggregatingHealthStatus = getAggregatingHealthStatus("ConsulClient");
-            AggregatingHealthStatus.RegisterCheck(DeploymentIdentifier.ToString(), CheckHealth);
->>>>>>> 6221f31c
+                AggregatingHealthStatus.RegisterCheck(DeploymentIdentifier.ToString(), CheckHealth);
+            }
         }
 
 
@@ -151,23 +138,15 @@
 
             lock (_initLocker)
             {
-<<<<<<< HEAD
-                using (new TraceContext("_versionLoopTask = LoadVersionLoop();"))
-                    _versionLoopTask = LoadVersionLoop();
-                using (new TraceContext("_nodesLoopTask = LoadNodesLoop();"))
-                    _nodesLoopTask = LoadNodesLoop();
-                using (new TraceContext("await Task.WhenAll(_waitForNodesInitiation.Task, _waitForVersionInitiation.Task)"))
-                    await Task.WhenAll(_waitForNodesInitiation.Task, _waitForVersionInitiation.Task).ConfigureAwait(false);
-=======
                 if (_versionInitTask == null)
                 {
                     _versionInitTask = LoadVersion(0);
                     _nodesInitTask = LoadNodes(0);
 
                     _versionLoopTask = LoadVersionLoop();
-                    _nodesLoopTask = LoadNodesLoop();
-                }
->>>>>>> 6221f31c
+                    using (new TraceContext("_nodesLoopTask = LoadNodesLoop();"))
+                        _nodesLoopTask = LoadNodesLoop();
+                }
             }
 
             using (new TraceContext("await Task.WhenAll(_nodesInitTask, _versionInitTask)"))
@@ -208,60 +187,66 @@
 
         private async Task<ulong> LoadVersion(ulong modifyIndex)
         {
-            ConsulConfig config = GetConfig();
-
-            await DateTime.DelayUntil(LastErrorTime + config.ErrorRetryInterval, ShutdownToken.Token).ConfigureAwait(false);
-
-            string urlCommand = $"v1/kv/service/{DeploymentIdentifier}?dc={DataCenter}&index={modifyIndex}&wait={config.HttpTimeout.TotalSeconds}s";
-            _lastVersionResult = await ConsulClient.Call<KeyValueResponse[]>(urlCommand, ShutdownToken.Token).ConfigureAwait(false);
-
-            if (_lastVersionResult.Error != null)
-            {
-                ErrorResult(_lastVersionResult);
-            }
-            else if (_lastVersionResult.IsUndeployed == true || _lastVersionResult.Response == null)
-            {
-                ErrorResult(_lastVersionResult, "Unexpected result from Consul");
-                // This situation is ignored because other processes are responsible for indicating when a service is undeployed.
-            }
-            else
-            {
-                string version = _lastVersionResult.Response?.SingleOrDefault()?.TryDecodeValue()?.Version;
-
-                if (version != null)
-                {
-                    ActiveVersion = version;
-                    return _lastVersionResult.ModifyIndex ?? 0;
-                }
-            }
-
-            return 0;
+            using (new TraceContext($"LoadVersion({modifyIndex})"))
+            {
+                ConsulConfig config = GetConfig();
+
+                await DateTime.DelayUntil(LastErrorTime + config.ErrorRetryInterval, ShutdownToken.Token).ConfigureAwait(false);
+
+                string urlCommand = $"v1/kv/service/{DeploymentIdentifier}?dc={DataCenter}&index={modifyIndex}&wait={config.HttpTimeout.TotalSeconds}s";
+                _lastVersionResult = await ConsulClient.Call<KeyValueResponse[]>(urlCommand, ShutdownToken.Token).ConfigureAwait(false);
+
+                if (_lastVersionResult.Error != null)
+                {
+                    ErrorResult(_lastVersionResult);
+                }
+                else if (_lastVersionResult.IsUndeployed == true || _lastVersionResult.Response == null)
+                {
+                    ErrorResult(_lastVersionResult, "Unexpected result from Consul");
+                    // This situation is ignored because other processes are responsible for indicating when a service is undeployed.
+                }
+                else
+                {
+                    string version = _lastVersionResult.Response?.SingleOrDefault()?.TryDecodeValue()?.Version;
+
+                    if (version != null)
+                    {
+                        ActiveVersion = version;
+                        return _lastVersionResult.ModifyIndex ?? 0;
+                    }
+                }
+
+                return 0;
+            }
         }
 
         private async Task<ulong> LoadNodes(ulong modifyIndex)
         {
-            ConsulConfig config = GetConfig();
-
-            await DateTime.DelayUntil(LastErrorTime + config.ErrorRetryInterval, ShutdownToken.Token).ConfigureAwait(false);
-
-            string urlCommand = $"v1/health/service/{DeploymentIdentifier}?dc={DataCenter}&passing&index={modifyIndex}&wait={config.HttpTimeout.TotalSeconds}s";
-            _lastNodesResult = await ConsulClient.Call<ServiceEntry[]>(urlCommand, ShutdownToken.Token).ConfigureAwait(false);
-
-            if (_lastNodesResult.Error != null)
-            {
-                ErrorResult(_lastNodesResult);
-            }
-            else if (_lastNodesResult.IsUndeployed == true || _lastNodesResult.Response == null)
-            {
-                ErrorResult(_lastNodesResult, "Unexpected result from Consul");
-                // TODO: if _lastNodesResult.IsUndeployed then we probably should also _wasUndeployed = true;
-            }
-            else
-            {
-                NodesOfAllVersions = _lastNodesResult.Response.Select(n => n.ToNode()).ToArray();
-                return _lastNodesResult.ModifyIndex ?? 0;
-            }
-            return 0;
+            using (new TraceContext($"LoadNodes({modifyIndex})"))
+            {
+                ConsulConfig config = GetConfig();
+
+                await DateTime.DelayUntil(LastErrorTime + config.ErrorRetryInterval, ShutdownToken.Token).ConfigureAwait(false);
+
+                string urlCommand = $"v1/health/service/{DeploymentIdentifier}?dc={DataCenter}&passing&index={modifyIndex}&wait={config.HttpTimeout.TotalSeconds}s";
+                _lastNodesResult = await ConsulClient.Call<ServiceEntry[]>(urlCommand, ShutdownToken.Token).ConfigureAwait(false);
+
+                if (_lastNodesResult.Error != null)
+                {
+                    ErrorResult(_lastNodesResult);
+                }
+                else if (_lastNodesResult.IsUndeployed == true || _lastNodesResult.Response == null)
+                {
+                    ErrorResult(_lastNodesResult, "Unexpected result from Consul");
+                    // TODO: if _lastNodesResult.IsUndeployed then we probably should also _wasUndeployed = true;
+                }
+                else
+                {
+                    NodesOfAllVersions = _lastNodesResult.Response.Select(n => n.ToNode()).ToArray();
+                    return _lastNodesResult.ModifyIndex ?? 0;
+                }
+                return 0;
+            }
         }
 
         private void SetNodesByActiveVersion()
