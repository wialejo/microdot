--- conflicted
+++ resolved
@@ -1,11 +1,7 @@
 ﻿using System;
 using System.Linq;
 using System.Threading.Tasks;
-<<<<<<< HEAD
-=======
 using Gigya.Common.Contracts.Exceptions;
-using Gigya.Microdot.SharedLogic.Monitor;
->>>>>>> 6becce8e
 using Gigya.Microdot.SharedLogic.Rewrite;
 using Metrics;
 
@@ -25,12 +21,8 @@
 
         private bool _disposed;
         private INode[] _lastKnownNodes;
-<<<<<<< HEAD
-        private bool _isActive;
+        private bool _isActive;        
         private bool _wasUndeployed;
-=======
-        private bool _isActive;        
->>>>>>> 6becce8e
 
         public ConsulNodeSource(ServiceDeployment serviceDeployment,
             IServiceListMonitor serviceListMonitor,
@@ -58,14 +50,7 @@
                 _wasUndeployed = true;
         }
 
-<<<<<<< HEAD
-        public INode[] GetNodes() => NodeMonitor.Nodes;
-=======
-        public INode[] GetNodes()
-        {
-            return NodeMonitor?.Nodes ?? new INode[0];
-        }
->>>>>>> 6becce8e
+        public INode[] GetNodes() => NodeMonitor?.Nodes ?? new INode[0];
 
         public bool WasUndeployed
         {
