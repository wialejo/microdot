﻿using System;
using System.Linq;
using System.Net;
using System.Net.Http;
using System.Threading;
using System.Threading.Tasks;
using Gigya.Microdot.Interfaces.Configuration;
using Gigya.Microdot.Interfaces.Logging;
using Gigya.Microdot.Interfaces.SystemWrappers;
using Gigya.Microdot.ServiceDiscovery.Config;
using Gigya.Microdot.SharedLogic;
using Newtonsoft.Json;

namespace Gigya.Microdot.ServiceDiscovery.Rewrite
{

    internal class ConsulClient : IDisposable
    {
        private ILog Log { get; }
        private IDateTime DateTime { get; }
        private Func<ConsulConfig> GetConfig { get; }
        private Uri ConsulAddress => _httpClient.BaseAddress;        
        private HttpClient _httpClient;
        private int _disposed = 0;



        public ConsulClient(ILog log, IEnvironment environment, IDateTime dateTime, Func<ConsulConfig> getConfig)
        {
            Log = log;
            DateTime = dateTime;
            GetConfig = getConfig;

            if (environment.ConsulAddress != null)
                _httpClient = new HttpClient { BaseAddress = new Uri($"http://{environment.ConsulAddress}") };
            else
                _httpClient = new HttpClient { BaseAddress = new Uri($"http://{CurrentApplicationInfo.HostName}:8500") };
        }


        public async Task<ConsulResponse<ConsulNode[]>> GetHealthyNodes(DeploymentIdentifier deploymentIdentifier, ulong modifyIndex, CancellationToken cancellationToken)
        {
            string urlCommand = $"v1/health/service/{deploymentIdentifier.GetConsulServiceName()}?dc={deploymentIdentifier.GetConsulDataCenter()}&passing&index={modifyIndex}&wait={GetConfig().HttpTimeout.TotalSeconds}s";
            var response = await Call<ConsulNode[]>(urlCommand, cancellationToken).ConfigureAwait(false);
            if (response.StatusCode == HttpStatusCode.OK)
            {
                try
                {
                    var serviceEntries = JsonConvert.DeserializeObject<ServiceEntry[]>(response.ResponseContent);
                    response.Result = serviceEntries.Select(ToNode).ToArray();
                }
                catch (Exception ex)
                {
                    response.UnparsableConsulResponse(ex);
                }
            }
            else if (response.Error == null)
                response.ConsulResponseError();

            return response;
        }


<<<<<<< HEAD
        public async Task<ConsulResponse<string>> GetDeploymentVersion(DeploymentIdentifier deploymentIdentifier, ulong modifyIndex, CancellationToken cancellationToken)
        {            
            string urlCommand = $"v1/kv/service/{deploymentIdentifier.GetConsulServiceName()}?dc={deploymentIdentifier.GetConsulDataCenter()}&index={modifyIndex}&wait={GetConfig().HttpTimeout.TotalSeconds}s";
            var response = await Call<string>(urlCommand, cancellationToken).ConfigureAwait(false);
            if (response.StatusCode == HttpStatusCode.NotFound)
            {
                response.IsUndeployed = true;
            }
            else if (response.StatusCode == HttpStatusCode.OK)
=======
        public async Task<ConsulResponse<T>> GetKey<T>(ulong modifyIndex, string folder, string key, CancellationToken cancellationToken) where T: class
        {
            T result = null;
            string urlCommand = $"v1/kv/{folder}/{key}?dc={DataCenter}&index={modifyIndex}&wait={GetConfig().HttpTimeout.TotalSeconds}s";
            var response = await Call<KeyValueResponse[]>(urlCommand, cancellationToken).ConfigureAwait(false);
            if (response.StatusCode == HttpStatusCode.OK)
>>>>>>> aefc1534
            {
                try
                {
                    var keyValues = JsonConvert.DeserializeObject<KeyValueResponse[]>(response.ResponseContent);
                    result = keyValues.SingleOrDefault()?.TryDecodeValue<T>();                    
                }
                catch (Exception ex)
                {
                    response.UnparsableConsulResponse(ex);
                }
            }
            else if (response.Error == null)
                response.ConsulResponseError();

            return response.SetResult(result);
        }


        public async Task<ConsulResponse<string>> GetDeploymentVersion(DeploymentIdentifier deploymentIdentifier, ulong modifyIndex, CancellationToken cancellationToken)
        {
            string version = null;
            var response = await GetKey<ServiceKeyValue>(modifyIndex, "service", deploymentIdentifier.ToString(), cancellationToken);
            if (response.StatusCode == HttpStatusCode.NotFound)
            {
                response.IsUndeployed = true;
            }
            else if (response.StatusCode == HttpStatusCode.OK)
            {
                version = response.Result?.Version;
                response.IsUndeployed = false;
            }
            else if (response.Error == null)
                response.ConsulResponseError();

            return response.SetResult(version);
        }

<<<<<<< HEAD
        public async Task<ConsulResponse<string[]>> GetAllServices(ulong modifyIndex, CancellationToken cancellationToken)
=======


        public async Task<ConsulResponse<string[]>> GetAllKeys(ulong modifyIndex, string folder, CancellationToken cancellationToken)
>>>>>>> aefc1534
        {
            string urlCommand = $"v1/kv/{folder}?dc={DataCenter}&keys&index={modifyIndex}&wait={GetConfig().HttpTimeout.TotalSeconds}s";
            var response = await Call<string[]>(urlCommand, cancellationToken).ConfigureAwait(false);
            if (response.StatusCode == HttpStatusCode.OK)
            {
                try
                {
                    var fullKeyNames = JsonConvert.DeserializeObject<string[]>(response.ResponseContent);
                    var keyNames = fullKeyNames.Select(s => s.Substring($"{folder}/".Length)).ToArray();
                    response.Result = keyNames;
                }
                catch (Exception ex)
                {
                    response.UnparsableConsulResponse(ex);
                }
            }
            else if (response.Error == null)
                response.ConsulResponseError();

            return response;
        }


        public Task<ConsulResponse<string[]>> GetAllServices(ulong modifyIndex, CancellationToken cancellationToken)
        {
            return GetAllKeys(modifyIndex, "service", cancellationToken);
        }



        private async Task<ConsulResponse<T>> Call<T>(string commandPath, CancellationToken cancellationToken)
        {
            if (_disposed > 0)
                throw new ObjectDisposedException(nameof(ConsulClient));

            var timeout = GetConfig().HttpTaskTimeout;

            if (_httpClient.Timeout != timeout)
                _httpClient = new HttpClient { BaseAddress = ConsulAddress, Timeout = timeout };

            string responseContent = null;
            var consulResult = new ConsulResponse<T> { ConsulAddress = ConsulAddress.ToString(), CommandPath = commandPath };

            try
            {
                HttpResponseMessage response = await _httpClient.GetAsync(commandPath, HttpCompletionOption.ResponseContentRead, cancellationToken).ConfigureAwait(false);

                using (response)
                {
                    responseContent = await response.Content.ReadAsStringAsync().ConfigureAwait(false);
                    consulResult.StatusCode = response.StatusCode;
                    consulResult.ResponseContent = responseContent;
                    consulResult.ResponseDateTime = DateTime.UtcNow;
                    consulResult.ModifyIndex = TryGetConsulIndex(response);
                }
            }
            catch (Exception ex)
            {
                consulResult.ConsulUnreachable(ex);
                return consulResult;
            }

            Log.Debug(x => x("Response received from Consul",
                unencryptedTags: new
                {
                    consulAddress = ConsulAddress,
                    commandPath,
                    responseCode = consulResult.StatusCode,
                    responseContent
                }));

            return consulResult;
        }

        private ConsulNode ToNode(ServiceEntry serviceEntry)
        {
            const string versionPrefix = "version:";
            string versionTag = serviceEntry.Service?.Tags?.FirstOrDefault(t => t.StartsWith(versionPrefix));
            string version = versionTag?.Substring(versionPrefix.Length);

            return new ConsulNode(serviceEntry.Node.Name, serviceEntry.Service?.Port, version);
        }



        private static ulong? TryGetConsulIndex(HttpResponseMessage response)
        {
            response.Headers.TryGetValues("x-consul-index", out var consulIndexHeaders);
            if (consulIndexHeaders != null && ulong.TryParse(consulIndexHeaders.FirstOrDefault(), out ulong consulIndexValue))
                return consulIndexValue;
            else return null;
        }



        /// <inheritdoc />
        public void Dispose()
        {
            if (Interlocked.Increment(ref _disposed) != 1)
                return;

            _httpClient.Dispose();
        }
    }
}<|MERGE_RESOLUTION|>--- conflicted
+++ resolved
@@ -20,6 +20,7 @@
         private IDateTime DateTime { get; }
         private Func<ConsulConfig> GetConfig { get; }
         private Uri ConsulAddress => _httpClient.BaseAddress;        
+        private string DataCenter { get; }
         private HttpClient _httpClient;
         private int _disposed = 0;
 
@@ -27,6 +28,7 @@
 
         public ConsulClient(ILog log, IEnvironment environment, IDateTime dateTime, Func<ConsulConfig> getConfig)
         {
+            DataCenter = environment.DataCenter;
             Log = log;
             DateTime = dateTime;
             GetConfig = getConfig;
@@ -60,25 +62,17 @@
             return response;
         }
 
-
-<<<<<<< HEAD
-        public async Task<ConsulResponse<string>> GetDeploymentVersion(DeploymentIdentifier deploymentIdentifier, ulong modifyIndex, CancellationToken cancellationToken)
-        {            
-            string urlCommand = $"v1/kv/service/{deploymentIdentifier.GetConsulServiceName()}?dc={deploymentIdentifier.GetConsulDataCenter()}&index={modifyIndex}&wait={GetConfig().HttpTimeout.TotalSeconds}s";
-            var response = await Call<string>(urlCommand, cancellationToken).ConfigureAwait(false);
-            if (response.StatusCode == HttpStatusCode.NotFound)
-            {
-                response.IsUndeployed = true;
-            }
-            else if (response.StatusCode == HttpStatusCode.OK)
-=======
-        public async Task<ConsulResponse<T>> GetKey<T>(ulong modifyIndex, string folder, string key, CancellationToken cancellationToken) where T: class
+        public Task<ConsulResponse<T>> GetKey<T>(ulong modifyIndex, string folder, string key, CancellationToken cancellationToken) where T : class
+        {
+            return GetKey<T>(modifyIndex, folder, key, DataCenter, cancellationToken);
+        }
+
+        public async Task<ConsulResponse<T>> GetKey<T>(ulong modifyIndex, string folder, string key, string dataCenter, CancellationToken cancellationToken) where T: class
         {
             T result = null;
-            string urlCommand = $"v1/kv/{folder}/{key}?dc={DataCenter}&index={modifyIndex}&wait={GetConfig().HttpTimeout.TotalSeconds}s";
+            string urlCommand = $"v1/kv/{folder}/{key}?dc={dataCenter}&index={modifyIndex}&wait={GetConfig().HttpTimeout.TotalSeconds}s";
             var response = await Call<KeyValueResponse[]>(urlCommand, cancellationToken).ConfigureAwait(false);
             if (response.StatusCode == HttpStatusCode.OK)
->>>>>>> aefc1534
             {
                 try
                 {
@@ -96,11 +90,10 @@
             return response.SetResult(result);
         }
 
-
         public async Task<ConsulResponse<string>> GetDeploymentVersion(DeploymentIdentifier deploymentIdentifier, ulong modifyIndex, CancellationToken cancellationToken)
         {
             string version = null;
-            var response = await GetKey<ServiceKeyValue>(modifyIndex, "service", deploymentIdentifier.ToString(), cancellationToken);
+            var response = await GetKey<ServiceKeyValue>(modifyIndex, "service", deploymentIdentifier.GetConsulServiceName(), deploymentIdentifier.GetConsulDataCenter(), cancellationToken);
             if (response.StatusCode == HttpStatusCode.NotFound)
             {
                 response.IsUndeployed = true;
@@ -112,17 +105,12 @@
             }
             else if (response.Error == null)
                 response.ConsulResponseError();
-
             return response.SetResult(version);
         }
 
-<<<<<<< HEAD
-        public async Task<ConsulResponse<string[]>> GetAllServices(ulong modifyIndex, CancellationToken cancellationToken)
-=======
 
 
         public async Task<ConsulResponse<string[]>> GetAllKeys(ulong modifyIndex, string folder, CancellationToken cancellationToken)
->>>>>>> aefc1534
         {
             string urlCommand = $"v1/kv/{folder}?dc={DataCenter}&keys&index={modifyIndex}&wait={GetConfig().HttpTimeout.TotalSeconds}s";
             var response = await Call<string[]>(urlCommand, cancellationToken).ConfigureAwait(false);
