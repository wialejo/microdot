﻿<?xml version="1.0" encoding="utf-8"?>
<Project ToolsVersion="14.0" DefaultTargets="Build" xmlns="http://schemas.microsoft.com/developer/msbuild/2003">
  <Import Project="$(MSBuildExtensionsPath)\$(MSBuildToolsVersion)\Microsoft.Common.props" Condition="Exists('$(MSBuildExtensionsPath)\$(MSBuildToolsVersion)\Microsoft.Common.props')" />
  <PropertyGroup>
    <Configuration Condition=" '$(Configuration)' == '' ">Debug</Configuration>
    <Platform Condition=" '$(Platform)' == '' ">AnyCPU</Platform>
    <ProjectGuid>{37E6909E-51E2-4BBA-8EFC-DBDF086D860E}</ProjectGuid>
    <OutputType>Library</OutputType>
    <AppDesignerFolder>Properties</AppDesignerFolder>
    <RootNamespace>Gigya.Microdot.ServiceDiscovery</RootNamespace>
    <AssemblyName>Gigya.Microdot.ServiceDiscovery</AssemblyName>
    <TargetFrameworkVersion>v4.5.1</TargetFrameworkVersion>
    <FileAlignment>512</FileAlignment>
  </PropertyGroup>
  <PropertyGroup Condition=" '$(Configuration)|$(Platform)' == 'Debug|AnyCPU' ">
    <DebugSymbols>true</DebugSymbols>
    <DebugType>full</DebugType>
    <Optimize>false</Optimize>
    <OutputPath>bin\Debug\</OutputPath>
    <DefineConstants>DEBUG;TRACE</DefineConstants>
    <ErrorReport>prompt</ErrorReport>
    <WarningLevel>4</WarningLevel>
    <DocumentationFile>bin\Debug\Gigya.Microdot.ServiceDiscovery.xml</DocumentationFile>
  </PropertyGroup>
  <PropertyGroup Condition=" '$(Configuration)|$(Platform)' == 'Release|AnyCPU' ">
    <DebugType>pdbonly</DebugType>
    <Optimize>true</Optimize>
    <OutputPath>bin\Release\</OutputPath>
    <DefineConstants>TRACE</DefineConstants>
    <ErrorReport>prompt</ErrorReport>
    <WarningLevel>4</WarningLevel>
  </PropertyGroup>
  <ItemGroup>
    <Reference Include="System" />
    <Reference Include="System.ComponentModel.DataAnnotations" />
    <Reference Include="System.Core" />
    <Reference Include="System.Xml.Linq" />
    <Reference Include="Microsoft.CSharp" />
    <Reference Include="System.Data" />
    <Reference Include="System.Net.Http" />
    <Reference Include="System.Xml" />
  </ItemGroup>
  <ItemGroup>
    <Compile Include="..\SolutionVersion.cs">
      <Link>Properties\SolutionVersion.cs</Link>
    </Compile>
    <Compile Include="ConfigDiscoverySource.cs" />
    <Compile Include="Config\CachingPolicyCollection.cs" />
    <Compile Include="Config\CachingPolicyConfig.cs" />
    <Compile Include="Config\ConfigCollection.cs" />
    <Compile Include="Config\ConsulConfig.cs" />
    <Compile Include="Config\DiscoveryConfig.cs" />
    <Compile Include="Config\MethodCachingPolicyConfig.cs" />
    <Compile Include="Config\PortAllocationConfig.cs" />
    <Compile Include="Config\ServiceDiscoveryCollection.cs" />
    <Compile Include="Config\ServiceDiscoveryConfig.cs" />
    <Compile Include="Config\ServiceScope.cs" />
    <Compile Include="ConsulClient.cs" />
    <Compile Include="ConsulContracts.cs" />
    <Compile Include="ConsulDiscoverySource.cs" />
    <Compile Include="DiscoverySourceLoader.cs" />
    <Compile Include="Rewrite\NodeSourceLoader.cs" />
    <Compile Include="EndPoint.cs" />
    <Compile Include="HostManagement\MissingHostException.cs" />
    <Compile Include="HostManagement\OverriddenRemoteHost.cs" />
    <Compile Include="HostManagement\RemoteHost.cs" />
    <Compile Include="HostManagement\RemoteHostPool.cs" />
    <Compile Include="IConsulClient.cs" />
    <Compile Include="IEndPointHandle.cs" />
    <Compile Include="IServiceDiscovery.cs" />
    <Compile Include="IServiceDiscoverySource.cs" />
    <Compile Include="LocalDiscoverySource.cs" />
    <Compile Include="Properties\AssemblyInfo.cs" />
    <Compile Include="Rewrite\ConfigNodeSource.cs" />
    <Compile Include="Rewrite\ConsulNodeMonitor.cs" />
    <Compile Include="Rewrite\ConsulClient.cs" />
    <Compile Include="Rewrite\ConsulNodeSource.cs" />
    <Compile Include="Rewrite\ConsulQueryNodeSource.cs" />
    <Compile Include="Rewrite\ConsulResult.cs" />
    <Compile Include="Rewrite\ConsulServiceListMonitor.cs" />
    <Compile Include="Rewrite\INodeMonitor.cs" />
    <Compile Include="Rewrite\IServiceListMonitor.cs" />
    <Compile Include="Rewrite\ILoadBalancer.cs" />
    <Compile Include="Rewrite\IQueryBasedNodeMonitor.cs" />
    <Compile Include="Rewrite\LoadBalancer.cs" />
    <Compile Include="Rewrite\LocalNodeSource.cs" />
    <Compile Include="Rewrite\MonitoredNode.cs" />
    <Compile Include="Rewrite\Node.cs" />
    <Compile Include="Rewrite\QueryBasedNodeMonitor.cs" />
    <Compile Include="Rewrite\ReachabilityCheck.cs" />
    <Compile Include="ServiceDeployment.cs" />
    <Compile Include="Rewrite\NewServiceDiscovery.cs" />
    <Compile Include="ServiceDiscovery.cs" />
    <Compile Include="ServiceDiscoverySourceBase.cs" />
    <Compile Include="ServiceDiscoveryAssembly.cs" />
  </ItemGroup>
  <ItemGroup>
    <None Include="paket.references">
      <SubType>Designer</SubType>
    </None>
    <None Include="paket.template" />
  </ItemGroup>
  <ItemGroup>
    <ProjectReference Include="..\Gigya.Microdot.Configuration\Gigya.Microdot.Configuration.csproj">
      <Project>{0E3A2422-DD99-4D75-A18C-96329A842742}</Project>
      <Name>Gigya.Microdot.Configuration</Name>
    </ProjectReference>
    <ProjectReference Include="..\Gigya.Microdot.Interfaces\Gigya.Microdot.Interfaces.csproj">
      <Project>{A90D7C71-EC7C-4328-9DB1-D2C3A30727DB}</Project>
      <Name>Gigya.Microdot.Interfaces</Name>
    </ProjectReference>
    <ProjectReference Include="..\Gigya.Microdot.SharedLogic\Gigya.Microdot.SharedLogic.csproj">
      <Project>{C88DB2A8-A1D2-46F8-8B65-06B9EE3F1662}</Project>
      <Name>Gigya.Microdot.SharedLogic</Name>
    </ProjectReference>
  </ItemGroup>
<<<<<<< HEAD
  <ItemGroup>
    <Folder Include="Rewrite\" />
  </ItemGroup>
=======
  <ItemGroup />
>>>>>>> faa07057
  <Import Project="$(MSBuildToolsPath)\Microsoft.CSharp.targets" />
  <!-- To modify your build process, add your task inside one of the targets below and uncomment it. 
       Other similar extension points exist, see Microsoft.Common.targets.
  <Target Name="BeforeBuild">
  </Target>
  <Target Name="AfterBuild">
  </Target>
  -->
  <Choose>
    <When Condition="$(TargetFrameworkIdentifier) == '.NETFramework' And $(TargetFrameworkVersion) == 'v4.5.1'">
      <ItemGroup>
        <Reference Include="Gigya.ServiceContract">
          <HintPath>..\packages\Gigya.ServiceContract\lib\net451\Gigya.ServiceContract.dll</HintPath>
          <Private>True</Private>
          <Paket>True</Paket>
        </Reference>
      </ItemGroup>
    </When>
  </Choose>
  <Choose>
    <When Condition="$(TargetFrameworkIdentifier) == '.NETFramework' And $(TargetFrameworkVersion) == 'v4.5.1'">
      <ItemGroup>
        <Reference Include="Metrics">
          <HintPath>..\packages\Metrics.NET\lib\net45\Metrics.dll</HintPath>
          <Private>True</Private>
          <Paket>True</Paket>
        </Reference>
      </ItemGroup>
    </When>
  </Choose>
  <Choose>
    <When Condition="$(TargetFrameworkIdentifier) == '.NETFramework' And $(TargetFrameworkVersion) == 'v4.5.1'">
      <ItemGroup>
        <Reference Include="System.Net">
          <Paket>True</Paket>
        </Reference>
        <Reference Include="Microsoft.Threading.Tasks">
          <HintPath>..\packages\Microsoft.Bcl.Async\lib\net40\Microsoft.Threading.Tasks.dll</HintPath>
          <Private>True</Private>
          <Paket>True</Paket>
        </Reference>
        <Reference Include="Microsoft.Threading.Tasks.Extensions">
          <HintPath>..\packages\Microsoft.Bcl.Async\lib\net40\Microsoft.Threading.Tasks.Extensions.dll</HintPath>
          <Private>True</Private>
          <Paket>True</Paket>
        </Reference>
        <Reference Include="Microsoft.Threading.Tasks.Extensions.Desktop">
          <HintPath>..\packages\Microsoft.Bcl.Async\lib\net40\Microsoft.Threading.Tasks.Extensions.Desktop.dll</HintPath>
          <Private>True</Private>
          <Paket>True</Paket>
        </Reference>
      </ItemGroup>
    </When>
  </Choose>
  <Choose>
    <When Condition="$(TargetFrameworkIdentifier) == '.NETFramework' And $(TargetFrameworkVersion) == 'v4.5.1'">
      <ItemGroup>
        <Reference Include="Newtonsoft.Json">
          <HintPath>..\packages\Newtonsoft.Json\lib\net45\Newtonsoft.Json.dll</HintPath>
          <Private>True</Private>
          <Paket>True</Paket>
        </Reference>
      </ItemGroup>
    </When>
  </Choose>
  <Choose>
    <When Condition="$(TargetFrameworkIdentifier) == '.NETFramework' And $(TargetFrameworkVersion) == 'v4.5.1'">
      <ItemGroup>
        <Reference Include="Nito.AsyncEx">
          <HintPath>..\packages\Nito.AsyncEx\lib\net45\Nito.AsyncEx.dll</HintPath>
          <Private>True</Private>
          <Paket>True</Paket>
        </Reference>
        <Reference Include="Nito.AsyncEx.Concurrent">
          <HintPath>..\packages\Nito.AsyncEx\lib\net45\Nito.AsyncEx.Concurrent.dll</HintPath>
          <Private>True</Private>
          <Paket>True</Paket>
        </Reference>
        <Reference Include="Nito.AsyncEx.Enlightenment">
          <HintPath>..\packages\Nito.AsyncEx\lib\net45\Nito.AsyncEx.Enlightenment.dll</HintPath>
          <Private>True</Private>
          <Paket>True</Paket>
        </Reference>
      </ItemGroup>
    </When>
  </Choose>
  <Choose>
    <When Condition="$(TargetFrameworkIdentifier) == '.NETFramework' And $(TargetFrameworkVersion) == 'v4.5.1'">
      <ItemGroup>
        <Reference Include="System.Collections.Immutable">
          <HintPath>..\packages\System.Collections.Immutable\lib\netstandard1.0\System.Collections.Immutable.dll</HintPath>
          <Private>True</Private>
          <Paket>True</Paket>
        </Reference>
      </ItemGroup>
    </When>
  </Choose>
  <Choose>
    <When Condition="$(TargetFrameworkIdentifier) == '.NETFramework' And $(TargetFrameworkVersion) == 'v4.5.1'">
      <ItemGroup>
        <Reference Include="System.Runtime.InteropServices.RuntimeInformation">
          <HintPath>..\packages\System.Runtime.InteropServices.RuntimeInformation\lib\net45\System.Runtime.InteropServices.RuntimeInformation.dll</HintPath>
          <Private>True</Private>
          <Paket>True</Paket>
        </Reference>
      </ItemGroup>
    </When>
  </Choose>
  <Choose>
    <When Condition="$(TargetFrameworkIdentifier) == '.NETFramework' And $(TargetFrameworkVersion) == 'v4.5.1'">
      <ItemGroup>
        <Reference Include="System.Threading.Tasks.Dataflow">
          <HintPath>..\packages\System.Threading.Tasks.Dataflow\lib\netstandard1.1\System.Threading.Tasks.Dataflow.dll</HintPath>
          <Private>True</Private>
          <Paket>True</Paket>
        </Reference>
      </ItemGroup>
    </When>
  </Choose>
  <Import Project="..\packages\NETStandard.Library\build\NETStandard.Library.targets" Condition="Exists('..\packages\NETStandard.Library\build\NETStandard.Library.targets')" Label="Paket" />
</Project><|MERGE_RESOLUTION|>--- conflicted
+++ resolved
@@ -114,13 +114,7 @@
       <Name>Gigya.Microdot.SharedLogic</Name>
     </ProjectReference>
   </ItemGroup>
-<<<<<<< HEAD
-  <ItemGroup>
-    <Folder Include="Rewrite\" />
-  </ItemGroup>
-=======
   <ItemGroup />
->>>>>>> faa07057
   <Import Project="$(MSBuildToolsPath)\Microsoft.CSharp.targets" />
   <!-- To modify your build process, add your task inside one of the targets below and uncomment it. 
        Other similar extension points exist, see Microsoft.Common.targets.
