--- conflicted
+++ resolved
@@ -59,11 +59,8 @@
     <Compile Include="ConsulContracts.cs" />
     <Compile Include="ConsulDiscoverySource.cs" />
     <Compile Include="DiscoverySourceLoader.cs" />
-<<<<<<< HEAD
     <Compile Include="Rewrite\IMonitoredNode.cs" />
     <Compile Include="Rewrite\INewServiceDiscovery.cs" />
-=======
->>>>>>> faa07057
     <Compile Include="Rewrite\NodeSourceLoader.cs" />
     <Compile Include="EndPoint.cs" />
     <Compile Include="HostManagement\MissingHostException.cs" />
@@ -86,20 +83,12 @@
     <Compile Include="Rewrite\INodeMonitor.cs" />
     <Compile Include="Rewrite\IServiceListMonitor.cs" />
     <Compile Include="Rewrite\ILoadBalancer.cs" />
-<<<<<<< HEAD
-=======
-    <Compile Include="Rewrite\IQueryBasedNodeMonitor.cs" />
->>>>>>> faa07057
     <Compile Include="Rewrite\LoadBalancer.cs" />
     <Compile Include="Rewrite\LocalNodeSource.cs" />
     <Compile Include="Rewrite\MonitoredNode.cs" />
     <Compile Include="Rewrite\Node.cs" />
-<<<<<<< HEAD
     <Compile Include="Rewrite\OverriddenNode.cs" />
-    <Compile Include="Rewrite\QueryBasedConsulNodeMonitor.cs" />
-=======
     <Compile Include="Rewrite\QueryBasedNodeMonitor.cs" />
->>>>>>> faa07057
     <Compile Include="Rewrite\ReachabilityCheck.cs" />
     <Compile Include="ServiceDeployment.cs" />
     <Compile Include="Rewrite\NewServiceDiscovery.cs" />
