--- conflicted
+++ resolved
@@ -124,15 +124,8 @@
             if (basePortOverride != null)
                 return arguments;
 
-<<<<<<< HEAD
-            var serviceArguments = new ServiceArguments(startupMode, siloClusterMode: siloClusterMode, shutdownWaitTimeSec: shutdownWaitTime);
-            var commonConfig = new BaseCommonConfig(serviceArguments);
-            var mapper = new OrleansServiceInterfaceMapper(new AssemblyProvider(new ApplicationDirectoryProvider(commonConfig), commonConfig, Log));
-=======
-            var serviceArguments = new ServiceArguments(ServiceStartupMode.CommandLineNonInteractive, siloClusterMode: siloClusterMode, shutdownWaitTimeSec: shutdownWaitTime);
             var commonConfig = new BaseCommonConfig();
             var mapper = new OrleansServiceInterfaceMapper(new AssemblyProvider(new ApplicationDirectoryProvider(commonConfig), commonConfig));
->>>>>>> 229633a0
             var basePort = mapper.ServiceInterfaceTypes.First().GetCustomAttribute<HttpServiceAttribute>().BasePort;
 
             return new ServiceArguments(startupMode, basePortOverride: basePort, shutdownWaitTimeSec: shutdownWaitTime);
