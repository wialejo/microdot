--- conflicted
+++ resolved
@@ -48,13 +48,8 @@
 
     <!-- Because ReadAllText is slow on osx/linux, try to find shasum and awk -->
     <PropertyGroup>
-<<<<<<< HEAD
-      <PaketRestoreCachedHasher Condition="'$(OS)' != 'Windows_NT' And '$(PaketRestoreCachedHasher)' == '' And Exists('/usr/bin/shasum') And Exists('/usr/bin/awk')">/usr/bin/shasum $(PaketRestoreCacheFile) | /usr/bin/awk '{ print $1 }'</PaketRestoreCachedHasher>
-      <PaketRestoreLockFileHasher Condition="'$(OS)' != 'Windows_NT' And '$(PaketRestoreLockFileHash)' == '' And Exists('/usr/bin/shasum') And Exists('/usr/bin/awk')">/usr/bin/shasum $(PaketLockFilePath) | /usr/bin/awk '{ print $1 }'</PaketRestoreLockFileHasher>
-=======
       <PaketRestoreCachedHasher Condition="'$(OS)' != 'Windows_NT' And '$(PaketRestoreCachedHasher)' == '' And Exists('/usr/bin/shasum') And Exists('/usr/bin/awk')">/usr/bin/shasum "$(PaketRestoreCacheFile)" | /usr/bin/awk '{ print $1 }'</PaketRestoreCachedHasher>
       <PaketRestoreLockFileHasher Condition="'$(OS)' != 'Windows_NT' And '$(PaketRestoreLockFileHash)' == '' And Exists('/usr/bin/shasum') And Exists('/usr/bin/awk')">/usr/bin/shasum "$(PaketLockFilePath)" | /usr/bin/awk '{ print $1 }'</PaketRestoreLockFileHasher>
->>>>>>> b82ef7d2
     </PropertyGroup>
 
     <!-- If shasum and awk exist get the hashes -->
