--- conflicted
+++ resolved
@@ -57,11 +57,8 @@
     <Compile Include="Microservice\FakeRevokingManager.cs" />
     <Compile Include="Microservice\ProgrammableHealthGrain.cs" />
     <Compile Include="Properties\orleans.codegen.cs" />
-<<<<<<< HEAD
     <Compile Include="ServiceSchemaTests.cs" />
-=======
     <Compile Include="ReflectionMetaDataExtensionTests.cs" />
->>>>>>> 34883984
     <Compile Include="SchemaEndpointTests.cs" />
     <Compile Include="Properties\AssemblyInfo.cs" />
     <Compile Include="SpyEventPublisher.cs" />
