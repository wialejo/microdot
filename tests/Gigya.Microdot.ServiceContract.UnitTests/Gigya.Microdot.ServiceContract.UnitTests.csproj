--- conflicted
+++ resolved
@@ -57,19 +57,12 @@
   <ItemGroup>
     <Service Include="{82A7F48D-3B50-4B1E-B82E-3ADA8210C358}" />
   </ItemGroup>
-<<<<<<< HEAD
   <ItemGroup>
     <ProjectReference Include="..\..\Gigya.Microdot.SharedLogic\Gigya.Microdot.SharedLogic.csproj">
       <Project>{C88DB2A8-A1D2-46F8-8B65-06B9EE3F1662}</Project>
       <Name>Gigya.Microdot.SharedLogic</Name>
     </ProjectReference>
-    <ProjectReference Include="..\..\Gigya.ServiceContract\Gigya.ServiceContract.csproj">
-      <Project>{DB6D3561-835E-40D5-B9D4-83951CF426DF}</Project>
-      <Name>Gigya.ServiceContract</Name>
-    </ProjectReference>
   </ItemGroup>
-=======
->>>>>>> 1e6c2da5
   <Import Project="$(MSBuildToolsPath)\Microsoft.CSharp.targets" />
   <!-- To modify your build process, add your task inside one of the targets below and uncomment it. 
        Other similar extension points exist, see Microsoft.Common.targets.
