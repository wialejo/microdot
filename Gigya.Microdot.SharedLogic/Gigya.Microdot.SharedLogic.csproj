﻿<?xml version="1.0" encoding="utf-8"?>
<Project ToolsVersion="14.0" DefaultTargets="Build" xmlns="http://schemas.microsoft.com/developer/msbuild/2003">
  <Import Project="$(MSBuildExtensionsPath)\$(MSBuildToolsVersion)\Microsoft.Common.props" Condition="Exists('$(MSBuildExtensionsPath)\$(MSBuildToolsVersion)\Microsoft.Common.props')" />
  <PropertyGroup>
    <Configuration Condition=" '$(Configuration)' == '' ">Debug</Configuration>
    <Platform Condition=" '$(Platform)' == '' ">AnyCPU</Platform>
    <ProjectGuid>{C88DB2A8-A1D2-46F8-8B65-06B9EE3F1662}</ProjectGuid>
    <OutputType>Library</OutputType>
    <AppDesignerFolder>Properties</AppDesignerFolder>
    <RootNamespace>Gigya.Microdot.SharedLogic</RootNamespace>
    <AssemblyName>Gigya.Microdot.SharedLogic</AssemblyName>
    <TargetFrameworkVersion>v4.5.1</TargetFrameworkVersion>
    <FileAlignment>512</FileAlignment>
  </PropertyGroup>
  <PropertyGroup Condition=" '$(Configuration)|$(Platform)' == 'Debug|AnyCPU' ">
    <DebugSymbols>true</DebugSymbols>
    <DebugType>full</DebugType>
    <Optimize>false</Optimize>
    <OutputPath>bin\Debug\</OutputPath>
    <DefineConstants>DEBUG;TRACE</DefineConstants>
    <ErrorReport>prompt</ErrorReport>
    <WarningLevel>4</WarningLevel>
    <DocumentationFile>bin\Debug\Gigya.Microdot.SharedLogic.xml</DocumentationFile>
    <NoWarn>1591;1573</NoWarn>
    <RunCodeAnalysis>true</RunCodeAnalysis>
  </PropertyGroup>
  <PropertyGroup Condition=" '$(Configuration)|$(Platform)' == 'Release|AnyCPU' ">
    <DebugType>pdbonly</DebugType>
    <Optimize>true</Optimize>
    <OutputPath>bin\Release\</OutputPath>
    <DefineConstants>TRACE</DefineConstants>
    <ErrorReport>prompt</ErrorReport>
    <WarningLevel>4</WarningLevel>
    <DocumentationFile>bin\Release\Gigya.Microdot.SharedLogic.xml</DocumentationFile>
  </PropertyGroup>
  <ItemGroup>
    <Reference Include="System" />
    <Reference Include="System.ComponentModel.DataAnnotations" />
    <Reference Include="System.Core" />
    <Reference Include="System.Net.Http" />
  </ItemGroup>
  <ItemGroup>
    <Compile Include="..\SolutionVersion.cs">
      <Link>Properties\SolutionVersion.cs</Link>
    </Compile>
    <Compile Include="ApplicationDirectoryProvider.cs" />
    <Compile Include="AssemblyProvider.cs" />
    <Compile Include="Configurations\LoadShedding.cs" />
    <Compile Include="Events\MetadataPropertiesCache.cs" />
    <Compile Include="Events\EventSerializer.cs" />
    <Compile Include="Events\Param.cs" />
    <Compile Include="Exceptions\ExceptionHierarchySerializationBinder.cs" />
    <Compile Include="Exceptions\StackTraceEnhancer.cs" />
    <Compile Include="Exceptions\StripHttpRequestExceptionConverter.cs" />
    <Compile Include="IHttpClientFactory.cs" />
    <Compile Include="HttpService\HttpServiceRequest.cs" />
    <Compile Include="HttpService\ICertificateLocator.cs" />
    <Compile Include="HttpService\RequestOverrides.cs" />
    <Compile Include="HttpService\ServiceReachabilityStatus.cs" />
    <Compile Include="Logging\LogBase.cs" />
    <Compile Include="Monitor\AggregatingHealthStatus.cs" />
    <Compile Include="Monitor\IHealthMonitor.cs" />
    <Compile Include="PortOffsets.cs" />
<<<<<<< HEAD
    <Compile Include="Rewrite\INode.cs" />
    <Compile Include="Rewrite\INodeSource.cs" />
=======
    <Compile Include="ServcieShutdownSource.cs" />
>>>>>>> 73bdc1c6
    <Compile Include="Utils\Assert.cs" />
    <Compile Include="BaseCommonConfig.cs" />
    <Compile Include="Events\ClientCallEvent.cs" />
    <Compile Include="CurrentApplicationInfo.cs" />
    <Compile Include="Events\Event.cs" />
    <Compile Include="Events\EventConsts.cs" />
    <Compile Include="Events\EventFieldFormatter.cs" />
    <Compile Include="Events\EventPublisher.cs" />
    <Compile Include="Exceptions\ConfigurationException.cs" />
    <Compile Include="Exceptions\JsonExceptionSerializer.cs" />
    <Compile Include="Utils\Extensions.cs" />
    <Compile Include="GigyaHttpHeaders.cs" />
    <Compile Include="Utils\Lazy.cs" />
    <Compile Include="Logging\TagsExtractor.cs" />
    <Compile Include="Measurement\ConcurrentStopwatch.cs" />
    <Compile Include="Measurement\CustomTimings.cs" />
    <Compile Include="Measurement\DataSourceOperationStopwatches.cs" />
    <Compile Include="Measurement\DataSourceStopwatches.cs" />
    <Compile Include="Measurement\IMeasurement.cs" />
    <Compile Include="Measurement\RequestTimings.cs" />
    <Compile Include="Monitor\ComponentHealthMonitor.cs" />
    <Compile Include="Monitor\HealthMonitor.cs" />
    <Compile Include="Properties\AssemblyInfo.cs" />
    <Compile Include="Security\CertificateHelper.cs" />
    <Compile Include="ServiceArguments.cs" />
    <Compile Include="SystemWrappers\DateTimeImpl.cs" />
    <Compile Include="Events\TracingContext.cs" />
    <Compile Include="SharedLogicAssembly.cs" />
    <Compile Include="SystemWrappers\FileSystem.cs" />
    <Compile Include="SystemWrappers\EnvironmentInstance.cs" />
    <Compile Include="Security\WindowsStoreCertificateLocator.cs" />
  </ItemGroup>
  <ItemGroup>
    <None Include="paket.references">
      <SubType>Designer</SubType>
    </None>
    <None Include="paket.template" />
  </ItemGroup>
  <ItemGroup>
    <ProjectReference Include="..\Gigya.Microdot.Interfaces\Gigya.Microdot.Interfaces.csproj">
      <Project>{A90D7C71-EC7C-4328-9DB1-D2C3A30727DB}</Project>
      <Name>Gigya.Microdot.Interfaces</Name>
    </ProjectReference>
  </ItemGroup>
  <Import Project="$(MSBuildToolsPath)\Microsoft.CSharp.targets" />
  <!-- To modify your build process, add your task inside one of the targets below and uncomment it. 
       Other similar extension points exist, see Microsoft.Common.targets.
  <Target Name="BeforeBuild">
  </Target>
  <Target Name="AfterBuild">
  </Target>
  -->
  <Choose>
    <When Condition="$(TargetFrameworkIdentifier) == '.NETFramework' And $(TargetFrameworkVersion) == 'v4.5.1'">
      <ItemGroup>
        <Reference Include="Gigya.ServiceContract">
          <HintPath>..\packages\Gigya.ServiceContract\lib\net451\Gigya.ServiceContract.dll</HintPath>
          <Private>True</Private>
          <Paket>True</Paket>
        </Reference>
      </ItemGroup>
    </When>
  </Choose>
  <Choose>
    <When Condition="$(TargetFrameworkIdentifier) == '.NETFramework' And $(TargetFrameworkVersion) == 'v4.5.1'">
      <ItemGroup>
        <Reference Include="Metrics">
          <HintPath>..\packages\Metrics.NET\lib\net45\Metrics.dll</HintPath>
          <Private>True</Private>
          <Paket>True</Paket>
        </Reference>
      </ItemGroup>
    </When>
  </Choose>
  <Choose>
    <When Condition="$(TargetFrameworkIdentifier) == '.NETFramework' And $(TargetFrameworkVersion) == 'v4.5.1'">
      <ItemGroup>
        <Reference Include="Newtonsoft.Json">
          <HintPath>..\packages\Newtonsoft.Json\lib\net45\Newtonsoft.Json.dll</HintPath>
          <Private>True</Private>
          <Paket>True</Paket>
        </Reference>
      </ItemGroup>
    </When>
  </Choose>
  <Choose>
    <When Condition="$(TargetFrameworkIdentifier) == '.NETFramework' And $(TargetFrameworkVersion) == 'v4.5.1'">
      <ItemGroup>
        <Reference Include="System.Runtime.InteropServices.RuntimeInformation">
          <HintPath>..\packages\System.Runtime.InteropServices.RuntimeInformation\lib\net45\System.Runtime.InteropServices.RuntimeInformation.dll</HintPath>
          <Private>True</Private>
          <Paket>True</Paket>
        </Reference>
      </ItemGroup>
    </When>
  </Choose>
  <Choose>
    <When Condition="$(TargetFrameworkIdentifier) == '.NETFramework' And $(TargetFrameworkVersion) == 'v4.5.1'">
      <ItemGroup>
        <Reference Include="System.Threading.Tasks.Dataflow">
          <HintPath>..\packages\System.Threading.Tasks.Dataflow\lib\netstandard1.1\System.Threading.Tasks.Dataflow.dll</HintPath>
          <Private>True</Private>
          <Paket>True</Paket>
        </Reference>
      </ItemGroup>
    </When>
  </Choose>
  <Import Project="..\packages\NETStandard.Library\build\NETStandard.Library.targets" Condition="Exists('..\packages\NETStandard.Library\build\NETStandard.Library.targets')" Label="Paket" />
</Project><|MERGE_RESOLUTION|>--- conflicted
+++ resolved
@@ -61,12 +61,9 @@
     <Compile Include="Monitor\AggregatingHealthStatus.cs" />
     <Compile Include="Monitor\IHealthMonitor.cs" />
     <Compile Include="PortOffsets.cs" />
-<<<<<<< HEAD
+    <Compile Include="ServcieShutdownSource.cs" />
     <Compile Include="Rewrite\INode.cs" />
     <Compile Include="Rewrite\INodeSource.cs" />
-=======
-    <Compile Include="ServcieShutdownSource.cs" />
->>>>>>> 73bdc1c6
     <Compile Include="Utils\Assert.cs" />
     <Compile Include="BaseCommonConfig.cs" />
     <Compile Include="Events\ClientCallEvent.cs" />
