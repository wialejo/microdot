﻿<?xml version="1.0" encoding="utf-8"?>
<Project ToolsVersion="14.0" DefaultTargets="Build" xmlns="http://schemas.microsoft.com/developer/msbuild/2003">
  <Import Project="$(MSBuildExtensionsPath)\$(MSBuildToolsVersion)\Microsoft.Common.props" Condition="Exists('$(MSBuildExtensionsPath)\$(MSBuildToolsVersion)\Microsoft.Common.props')" />
  <PropertyGroup>
    <Configuration Condition=" '$(Configuration)' == '' ">Debug</Configuration>
    <Platform Condition=" '$(Platform)' == '' ">AnyCPU</Platform>
    <ProjectGuid>{C88DB2A8-A1D2-46F8-8B65-06B9EE3F1662}</ProjectGuid>
    <OutputType>Library</OutputType>
    <AppDesignerFolder>Properties</AppDesignerFolder>
    <RootNamespace>Gigya.Microdot.SharedLogic</RootNamespace>
    <AssemblyName>Gigya.Microdot.SharedLogic</AssemblyName>
    <TargetFrameworkVersion>v4.5.1</TargetFrameworkVersion>
    <FileAlignment>512</FileAlignment>
  </PropertyGroup>
  <PropertyGroup Condition=" '$(Configuration)|$(Platform)' == 'Debug|AnyCPU' ">
    <DebugSymbols>true</DebugSymbols>
    <DebugType>full</DebugType>
    <Optimize>false</Optimize>
    <OutputPath>bin\Debug\</OutputPath>
    <DefineConstants>DEBUG;TRACE</DefineConstants>
    <ErrorReport>prompt</ErrorReport>
    <WarningLevel>4</WarningLevel>
    <DocumentationFile>bin\Debug\Gigya.Microdot.SharedLogic.xml</DocumentationFile>
    <NoWarn>1591;1573</NoWarn>
    <RunCodeAnalysis>true</RunCodeAnalysis>
  </PropertyGroup>
  <PropertyGroup Condition=" '$(Configuration)|$(Platform)' == 'Release|AnyCPU' ">
    <DebugType>pdbonly</DebugType>
    <Optimize>true</Optimize>
    <OutputPath>bin\Release\</OutputPath>
    <DefineConstants>TRACE</DefineConstants>
    <ErrorReport>prompt</ErrorReport>
    <WarningLevel>4</WarningLevel>
    <DocumentationFile>bin\Release\Gigya.Microdot.SharedLogic.xml</DocumentationFile>
  </PropertyGroup>
  <ItemGroup>
    <Reference Include="System" />
    <Reference Include="System.ComponentModel.DataAnnotations" />
    <Reference Include="System.Core" />
    <Reference Include="System.Net.Http" />
  </ItemGroup>
  <ItemGroup>
    <Compile Include="..\SolutionVersion.cs">
      <Link>Properties\SolutionVersion.cs</Link>
    </Compile>
    <Compile Include="ApplicationDirectoryProvider.cs" />
    <Compile Include="AssemblyProvider.cs" />
    <Compile Include="Configurations\LoadShedding.cs" />
    <Compile Include="Events\MetadataPropertiesCache.cs" />
    <Compile Include="Events\EventSerializer.cs" />
    <Compile Include="Events\Param.cs" />
    <Compile Include="Exceptions\ExceptionHierarchySerializationBinder.cs" />
    <Compile Include="Exceptions\StackTraceEnhancer.cs" />
    <Compile Include="Exceptions\StripHttpRequestExceptionConverter.cs" />
    <Compile Include="HttpService\HttpServiceRequest.cs" />
    <Compile Include="HttpService\ICertificateLocator.cs" />
    <Compile Include="HttpService\RequestOverrides.cs" />
    <Compile Include="HttpService\ServiceReachabilityStatus.cs" />
    <Compile Include="Logging\LogBase.cs" />
    <Compile Include="Monitor\AggregatingHealthStatus.cs" />
    <Compile Include="Monitor\IHealthMonitor.cs" />
    <Compile Include="PortOffsets.cs" />
    <Compile Include="ServcieShutdownSource.cs" />
    <Compile Include="Rewrite\Node.cs" />
    <Compile Include="Utils\Assert.cs" />
    <Compile Include="BaseCommonConfig.cs" />
    <Compile Include="Events\ClientCallEvent.cs" />
    <Compile Include="CurrentApplicationInfo.cs" />
    <Compile Include="Events\Event.cs" />
    <Compile Include="Events\EventConsts.cs" />
    <Compile Include="Events\EventFieldFormatter.cs" />
    <Compile Include="Events\EventPublisher.cs" />
    <Compile Include="Exceptions\ConfigurationException.cs" />
    <Compile Include="Exceptions\JsonExceptionSerializer.cs" />
    <Compile Include="Utils\Extensions.cs" />
    <Compile Include="GigyaHttpHeaders.cs" />
    <Compile Include="Utils\Lazy.cs" />
    <Compile Include="Logging\TagsExtractor.cs" />
    <Compile Include="Measurement\ConcurrentStopwatch.cs" />
    <Compile Include="Measurement\CustomTimings.cs" />
    <Compile Include="Measurement\DataSourceOperationStopwatches.cs" />
    <Compile Include="Measurement\DataSourceStopwatches.cs" />
    <Compile Include="Measurement\IMeasurement.cs" />
    <Compile Include="Measurement\RequestTimings.cs" />
    <Compile Include="Monitor\ComponentHealthMonitor.cs" />
    <Compile Include="Monitor\HealthMonitor.cs" />
    <Compile Include="Properties\AssemblyInfo.cs" />
    <Compile Include="Security\CertificateHelper.cs" />
    <Compile Include="ServiceArguments.cs" />
    <Compile Include="SystemWrappers\DateTimeImpl.cs" />
    <Compile Include="Events\TracingContext.cs" />
    <Compile Include="SharedLogicAssembly.cs" />
    <Compile Include="SystemWrappers\FileSystem.cs" />
    <Compile Include="SystemWrappers\EnvironmentInstance.cs" />
    <Compile Include="Security\WindowsStoreCertificateLocator.cs" />
    <Compile Include="Utils\System.Diagnostics.cs" />
  </ItemGroup>
  <ItemGroup>
    <None Include="paket.references">
      <SubType>Designer</SubType>
    </None>
    <None Include="paket.template" />
  </ItemGroup>
  <ItemGroup>
    <ProjectReference Include="..\Gigya.Microdot.Interfaces\Gigya.Microdot.Interfaces.csproj">
      <Project>{A90D7C71-EC7C-4328-9DB1-D2C3A30727DB}</Project>
      <Name>Gigya.Microdot.Interfaces</Name>
    </ProjectReference>
  </ItemGroup>
  <Import Project="$(MSBuildToolsPath)\Microsoft.CSharp.targets" />
  <!-- To modify your build process, add your task inside one of the targets below and uncomment it. 
       Other similar extension points exist, see Microsoft.Common.targets.
  <Target Name="BeforeBuild">
  </Target>
  <Target Name="AfterBuild">
  </Target>
  -->
  <Choose>
    <When Condition="$(TargetFrameworkIdentifier) == '.NETFramework' And $(TargetFrameworkVersion) == 'v4.5.1'">
      <ItemGroup>
        <Reference Include="Gigya.ServiceContract">
          <HintPath>..\packages\Gigya.ServiceContract\lib\net451\Gigya.ServiceContract.dll</HintPath>
          <Private>True</Private>
          <Paket>True</Paket>
        </Reference>
      </ItemGroup>
    </When>
  </Choose>
  <Choose>
    <When Condition="$(TargetFrameworkIdentifier) == '.NETFramework' And $(TargetFrameworkVersion) == 'v4.5.1'">
      <ItemGroup>
        <Reference Include="Metrics">
          <HintPath>..\packages\Metrics.NET\lib\net45\Metrics.dll</HintPath>
          <Private>True</Private>
          <Paket>True</Paket>
        </Reference>
      </ItemGroup>
    </When>
  </Choose>
  <Choose>
    <When Condition="$(TargetFrameworkIdentifier) == '.NETFramework' And $(TargetFrameworkVersion) == 'v4.5.1'">
      <ItemGroup>
        <Reference Include="Newtonsoft.Json">
          <HintPath>..\packages\Newtonsoft.Json\lib\net45\Newtonsoft.Json.dll</HintPath>
          <Private>True</Private>
          <Paket>True</Paket>
        </Reference>
      </ItemGroup>
    </When>
  </Choose>
  <Choose>
    <When Condition="$(TargetFrameworkIdentifier) == '.NETFramework' And $(TargetFrameworkVersion) == 'v4.5.1'">
      <ItemGroup>
        <Reference Include="System.Threading.Tasks.Dataflow">
          <HintPath>..\packages\System.Threading.Tasks.Dataflow\lib\netstandard1.1\System.Threading.Tasks.Dataflow.dll</HintPath>
<<<<<<< HEAD
          <Private>True</Private>
          <Paket>True</Paket>
        </Reference>
      </ItemGroup>
    </When>
  </Choose>
  <Choose>
    <When Condition="$(TargetFrameworkIdentifier) == '.NETFramework' And $(TargetFrameworkVersion) == 'v4.5.1'">
      <ItemGroup>
        <Reference Include="System.ValueTuple">
          <HintPath>..\packages\System.ValueTuple\lib\netstandard1.0\System.ValueTuple.dll</HintPath>
=======
>>>>>>> 821ac3e7
          <Private>True</Private>
          <Paket>True</Paket>
        </Reference>
      </ItemGroup>
    </When>
  </Choose>
</Project><|MERGE_RESOLUTION|>--- conflicted
+++ resolved
@@ -151,9 +151,8 @@
   <Choose>
     <When Condition="$(TargetFrameworkIdentifier) == '.NETFramework' And $(TargetFrameworkVersion) == 'v4.5.1'">
       <ItemGroup>
-        <Reference Include="System.Threading.Tasks.Dataflow">
-          <HintPath>..\packages\System.Threading.Tasks.Dataflow\lib\netstandard1.1\System.Threading.Tasks.Dataflow.dll</HintPath>
-<<<<<<< HEAD
+        <Reference Include="System.ValueTuple">
+          <HintPath>..\packages\System.ValueTuple\lib\netstandard1.0\System.ValueTuple.dll</HintPath>
           <Private>True</Private>
           <Paket>True</Paket>
         </Reference>
@@ -163,14 +162,13 @@
   <Choose>
     <When Condition="$(TargetFrameworkIdentifier) == '.NETFramework' And $(TargetFrameworkVersion) == 'v4.5.1'">
       <ItemGroup>
-        <Reference Include="System.ValueTuple">
-          <HintPath>..\packages\System.ValueTuple\lib\netstandard1.0\System.ValueTuple.dll</HintPath>
-=======
->>>>>>> 821ac3e7
+        <Reference Include="System.Threading.Tasks.Dataflow">
+          <HintPath>..\packages\System.Threading.Tasks.Dataflow\lib\netstandard1.1\System.Threading.Tasks.Dataflow.dll</HintPath>
           <Private>True</Private>
           <Paket>True</Paket>
         </Reference>
       </ItemGroup>
     </When>
   </Choose>
+
 </Project>