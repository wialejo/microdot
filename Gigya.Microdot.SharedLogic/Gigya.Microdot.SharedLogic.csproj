--- conflicted
+++ resolved
@@ -51,7 +51,6 @@
     <Compile Include="Exceptions\ExceptionHierarchySerializationBinder.cs" />
     <Compile Include="Exceptions\StackTraceEnhancer.cs" />
     <Compile Include="Exceptions\StripHttpRequestExceptionConverter.cs" />
-<<<<<<< HEAD
     <Compile Include="HttpService\Schema\AttributeSchema.cs" />
     <Compile Include="HttpService\Schema\FieldSchema.cs" />
     <Compile Include="HttpService\Schema\InterfaceSchema.cs" />
@@ -60,8 +59,6 @@
     <Compile Include="HttpService\Schema\ServiceSchema.cs" />
     <Compile Include="HttpService\Schema\SimpleTypeSchema.cs" />
     <Compile Include="HttpService\Schema\TypeSchema.cs" />
-=======
->>>>>>> faa07057
     <Compile Include="IHttpClientFactory.cs" />
     <Compile Include="HttpService\HttpServiceRequest.cs" />
     <Compile Include="HttpService\ICertificateLocator.cs" />
@@ -71,14 +68,9 @@
     <Compile Include="Monitor\AggregatingHealthStatus.cs" />
     <Compile Include="Monitor\IHealthMonitor.cs" />
     <Compile Include="PortOffsets.cs" />
-<<<<<<< HEAD
-    <Compile Include="Rewrite\ILoadBalancer.cs" />
-    <Compile Include="Rewrite\INode.cs" />
-    <Compile Include="ServcieShutdownSource.cs" />
-=======
     <Compile Include="Rewrite\INode.cs" />
     <Compile Include="Rewrite\INodeSource.cs" />
->>>>>>> faa07057
+    <Compile Include="ServcieShutdownSource.cs" />
     <Compile Include="Utils\Assert.cs" />
     <Compile Include="BaseCommonConfig.cs" />
     <Compile Include="Events\ClientCallEvent.cs" />
