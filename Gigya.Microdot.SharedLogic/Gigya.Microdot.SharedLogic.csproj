--- conflicted
+++ resolved
@@ -160,7 +160,6 @@
       </ItemGroup>
     </When>
   </Choose>
-<<<<<<< HEAD
   <Choose>
     <When Condition="$(TargetFrameworkIdentifier) == '.NETFramework' And $(TargetFrameworkVersion) == 'v4.5.1'">
       <ItemGroup>
@@ -172,6 +171,4 @@
       </ItemGroup>
     </When>
   </Choose>
-=======
->>>>>>> 95deffd7
 </Project>