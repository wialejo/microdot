#region Copyright 
// Copyright 2017 Gigya Inc.  All rights reserved.
// 
// Licensed under the Apache License, Version 2.0 (the "License"); 
// you may not use this file except in compliance with the License.  
// You may obtain a copy of the License at
// 
//     http://www.apache.org/licenses/LICENSE-2.0
// 
// THIS SOFTWARE IS PROVIDED BY THE COPYRIGHT HOLDER AND CONTRIBUTORS "AS IS"
// AND ANY EXPRESS OR IMPLIED WARRANTIES, INCLUDING, BUT NOT LIMITED TO, THE
// IMPLIED WARRANTIES OF MERCHANTABILITY AND FITNESS FOR A PARTICULAR PURPOSE
// ARE DISCLAIMED.  IN NO EVENT SHALL THE COPYRIGHT HOLDER OR CONTRIBUTORS BE
// LIABLE FOR ANY DIRECT, INDIRECT, INCIDENTAL, SPECIAL, EXEMPLARY, OR
// CONSEQUENTIAL DAMAGES (INCLUDING, BUT NOT LIMITED TO, PROCUREMENT OF
// SUBSTITUTE GOODS OR SERVICES; LOSS OF USE, DATA, OR PROFITS; OR BUSINESS
// INTERRUPTION) HOWEVER CAUSED AND ON ANY THEORY OF LIABILITY, WHETHER IN
// CONTRACT, STRICT LIABILITY, OR TORT (INCLUDING NEGLIGENCE OR OTHERWISE)
// ARISING IN ANY WAY OUT OF THE USE OF THIS SOFTWARE, EVEN IF ADVISED OF THE
// POSSIBILITY OF SUCH DAMAGE.
#endregion

using System;
using System.Net.Http;
using System.Reflection;
using System.Runtime.ExceptionServices;
using System.Threading.Tasks;
using Gigya.Common.Contracts.Exceptions;
using Gigya.Microdot.Hosting.HttpService;
using Gigya.Microdot.Interfaces.Events;
using Gigya.Microdot.Interfaces.Logging;
using Gigya.Microdot.Orleans.Hosting.Events;
using Gigya.Microdot.SharedLogic;
<<<<<<< HEAD
=======
using Gigya.Microdot.SharedLogic.Configurations;
>>>>>>> b82ef7d2
using Gigya.Microdot.SharedLogic.Events;
using Gigya.Microdot.SharedLogic.Measurement;
using Gigya.Microdot.SharedLogic.Utils;
using Metrics;
using Orleans;
using Orleans.CodeGeneration;
using Orleans.Providers;
using Orleans.Runtime.Host;

namespace Gigya.Microdot.Orleans.Hosting
{
    public class GigyaSiloHost
    {
        private readonly ITracingContext _tracingContext;
        public static IGrainFactory GrainFactory { get; private set; }
        private SiloHost Silo { get; set; }
        private Exception BootstrapException { get; set; }
        private Func<IGrainFactory, Task> AfterOrleansStartup { get; set; }
        private Func<IGrainFactory, Task> BeforeOrleansShutdown { get; set; }
        private Counter EventsDiscarded { get; }
        private ILog Log { get; }
        private OrleansConfigurationBuilder ConfigBuilder { get; }
        private HttpServiceListener HttpServiceListener { get; }
        private IEventPublisher<GrainCallEvent> EventPublisher { get; }
        private Func<LoadShedding> LoadSheddingConfig { get; }


<<<<<<< HEAD
        public GigyaSiloHost(ILog log, OrleansConfigurationBuilder configBuilder,
                             HttpServiceListener httpServiceListener,
                             IEventPublisher<GrainCallEvent> eventPublisher,ITracingContext tracingContext)
=======
        public GigyaSiloHost(ILog log, OrleansConfigurationBuilder configBuilder, HttpServiceListener httpServiceListener,
                             IEventPublisher<GrainCallEvent> eventPublisher, Func<LoadShedding> loadSheddingConfig)
>>>>>>> b82ef7d2
        {
            _tracingContext = tracingContext;
            Log = log;
            ConfigBuilder = configBuilder;
            HttpServiceListener = httpServiceListener;
            EventPublisher = eventPublisher;
            LoadSheddingConfig = loadSheddingConfig;

            if (DelegatingBootstrapProvider.OnInit != null || DelegatingBootstrapProvider.OnClose != null)
                throw new InvalidOperationException("DelegatingBootstrapProvider is already in use.");

            DelegatingBootstrapProvider.OnInit = BootstrapInit;
            DelegatingBootstrapProvider.OnClose = BootstrapClose;

            EventsDiscarded = Metric.Context("GigyaSiloHost").Counter("GrainCallEvents discarded", Unit.Items);
        }

        public void Start(Func<IGrainFactory, Task> afterOrleansStartup = null,
            Func<IGrainFactory, Task> beforeOrleansShutdown = null)
        {
            AfterOrleansStartup = afterOrleansStartup;
            BeforeOrleansShutdown = beforeOrleansShutdown;

            Log.Info(_ => _("Starting Orleans silo..."));

            Silo = new SiloHost(CurrentApplicationInfo.HostName, ConfigBuilder.ClusterConfiguration)
            {
                Type = ConfigBuilder.SiloType
            };
            Silo.InitializeOrleansSilo();


            bool siloStartedSuccessfully = Silo.StartOrleansSilo(false);

            if (siloStartedSuccessfully)
                Log.Info(_ => _("Successfully started Orleans silo", unencryptedTags: new { siloName = Silo.Name, siloType = Silo.Type }));
            else if (BootstrapException != null)
                throw new ProgrammaticException("Failed to start Orleans silo due to an exception thrown in the bootstrap method.", unencrypted: new Tags { { "siloName", Silo.Name }, { "siloType", Silo.Type.ToString() } }, innerException: BootstrapException);
            else
                throw new ProgrammaticException("Failed to start Orleans silo", unencrypted: new Tags { { "siloName", Silo.Name }, { "siloType", Silo.Type.ToString() } });
        }



        public void Stop()
        {
            HttpServiceListener.Dispose();


            try
            {
                if (Silo != null && Silo.IsStarted)
                    Silo.StopOrleansSilo();
            }
            catch (System.Net.Sockets.SocketException)
            {
                //Orleans 1.3.1 thorws this exception most of the time 
            }
            finally
            {
                try
                {
                    GrainClient.Uninitialize();
                }
                catch (Exception exc)
                {
                    Log.Warn("Exception Uninitializing grain client", exception: exc);
                }
            }

        }

        private async Task BootstrapInit(IProviderRuntime providerRuntime)
        {
            GrainTaskScheduler = TaskScheduler.Current;
            GrainFactory = providerRuntime.GrainFactory;
            providerRuntime.SetInvokeInterceptor(IncomingCallInterceptor);
            GrainClient.ClientInvokeCallback = OutgoingCallInterceptor;

            try
            {
                if (AfterOrleansStartup != null)
                    await AfterOrleansStartup(GrainFactory);
            }
            catch (Exception ex)
            {
                BootstrapException = ex;
                throw;
            }

            try
            {
                HttpServiceListener.Start();
            }
            catch (Exception ex)
            {
                BootstrapException = ex;
                Log.Error("Failed to start HttpServiceListener", exception: ex);
                throw;
            }
        }


        public TaskScheduler GrainTaskScheduler { get; set; }


        private void OutgoingCallInterceptor(InvokeMethodRequest request, IGrain target)
        {
            TracingContext.SetUpStorage();
            TracingContext.SpanStartTime = DateTimeOffset.UtcNow;
        }


        private async Task<object> IncomingCallInterceptor(MethodInfo targetMethod, InvokeMethodRequest request, IGrain target, IGrainMethodInvoker invoker)
        {
            if (targetMethod == null)
                throw new ArgumentNullException(nameof(targetMethod));

            var declaringNameSpace = targetMethod.DeclaringType?.Namespace;

            // Do not intercept Orleans grains or other grains which should not be included in statistics.
            if (targetMethod.DeclaringType.GetCustomAttribute<ExcludeGrainFromStatisticsAttribute>() != null ||
               declaringNameSpace?.StartsWith("Orleans") == true)
                return await invoker.Invoke(target, request);

            RequestTimings.GetOrCreate(); // Ensure request timings is created here and not in the grain call.

            RequestTimings.Current.Request.Start();
            Exception ex = null;

            try
            {
                RejectRequestIfLateOrOverloaded();
                return await invoker.Invoke(target, request);
            }
            catch (HttpRequestException e)
            {
                ex = e;

                if (e.InnerException != null)
                    ExceptionDispatchInfo.Capture(e.InnerException).Throw();

                throw new EnvironmentException("[HttpRequestException] " + e.RawMessage(),
                    unencrypted: new Tags { { "originalStackTrace", e.StackTrace } });
            }
            catch (Exception e)
            {
                ex = e;

                throw;
            }
            finally
            {
                RequestTimings.Current.Request.Stop();
                PublishEvent(targetMethod, target, ex);
            }
        }


        private void RejectRequestIfLateOrOverloaded()
        {
            var config = LoadSheddingConfig();
            var now = DateTimeOffset.UtcNow;

            // Too much time passed since our direct caller made the request to us; something's causing a delay. Log or reject the request, if needed.
            if (   config.DropOrleansRequestsBySpanTime != LoadShedding.Toggle.Disabled
                && TracingContext.SpanStartTime != null
                && TracingContext.SpanStartTime.Value + config.DropOrleansRequestsOlderThanSpanTimeBy < now)
            {

                if (config.DropOrleansRequestsBySpanTime == LoadShedding.Toggle.LogOnly)
                    Log.Warn(_ => _("Accepted Orleans request despite that too much time passed since the client sent it to us.", unencryptedTags: new {
                        clientSendTime    = TracingContext.SpanStartTime,
                        currentTime       = now,
                        maxDelayInSecs    = config.DropOrleansRequestsOlderThanSpanTimeBy.TotalSeconds,
                        actualDelayInSecs = (now - TracingContext.SpanStartTime.Value).TotalSeconds,
                    }));

                else if (config.DropOrleansRequestsBySpanTime == LoadShedding.Toggle.Drop)
                    throw new EnvironmentException("Dropping Orleans request since too much time passed since the client sent it to us.", unencrypted: new Tags {
                        ["clientSendTime"]    = TracingContext.SpanStartTime.ToString(),
                        ["currentTime"]       = now.ToString(),
                        ["maxDelayInSecs"]    = config.DropOrleansRequestsOlderThanSpanTimeBy.TotalSeconds.ToString(),
                        ["actualDelayInSecs"] = (now - TracingContext.SpanStartTime.Value).TotalSeconds.ToString(),
                    });
            }

            // Too much time passed since the API gateway initially sent this request till it reached us (potentially
            // passing through other micro-services along the way). Log or reject the request, if needed.
            if (   config.DropRequestsByDeathTime != LoadShedding.Toggle.Disabled
                && TracingContext.AbandonRequestBy != null
                && now > TracingContext.AbandonRequestBy.Value - config.TimeToDropBeforeDeathTime)
            {
                if (config.DropRequestsByDeathTime == LoadShedding.Toggle.LogOnly)
                    Log.Warn(_ => _("Accepted Orleans request despite exceeding the API gateway timeout.", unencryptedTags: new {
                        requestDeathTime = TracingContext.AbandonRequestBy,
                        currentTime      = now,
                        overTimeInSecs   = (now - TracingContext.AbandonRequestBy.Value).TotalSeconds,
                    }));

                else if (config.DropRequestsByDeathTime == LoadShedding.Toggle.Drop)
                    throw new EnvironmentException("Dropping Orleans request since the API gateway timeout passed.", unencrypted: new Tags {
                        ["requestDeathTime"] = TracingContext.AbandonRequestBy.ToString(),
                        ["currentTime"]      = now.ToString(),
                        ["overTimeInSecs"]   = (now - TracingContext.AbandonRequestBy.Value).TotalSeconds.ToString(),
                    });
            }
        }


        private void PublishEvent(MethodInfo targetMethod, IGrain target, Exception ex)
        {
            var grainEvent = EventPublisher.CreateEvent();

            if (target.GetPrimaryKeyString() != null)
            {
                grainEvent.GrainKeyString = target.GetPrimaryKeyString();
            }
            else if (target.IsPrimaryKeyBasedOnLong())
            {
                grainEvent.GrainKeyLong = target.GetPrimaryKeyLong(out var keyExt);
                grainEvent.GrainKeyExtention = keyExt;
            }
            else
            {
                grainEvent.GrainKeyGuid = target.GetPrimaryKey(out var keyExt);
                grainEvent.GrainKeyExtention = keyExt;
            }

            if (target is Grain grainTarget)
            {
                grainEvent.SiloAddress = grainTarget.RuntimeIdentity;
            }

            grainEvent.SiloDeploymentId = ConfigBuilder.ClusterConfiguration.Globals.DeploymentId;


            grainEvent.TargetType = targetMethod.DeclaringType?.FullName;
            grainEvent.TargetMethod = targetMethod.Name;
            grainEvent.Exception = ex;
            grainEvent.ErrCode = ex != null ? null : (int?) 0;

            try
            {
                EventPublisher.TryPublish(grainEvent);
            }
            catch (Exception)
            {
                EventsDiscarded.Increment();
            }
        }


        private async Task BootstrapClose()
        {
            if (BeforeOrleansShutdown != null)
                await BeforeOrleansShutdown(GrainFactory);
        }
    }


}<|MERGE_RESOLUTION|>--- conflicted
+++ resolved
@@ -31,10 +31,7 @@
 using Gigya.Microdot.Interfaces.Logging;
 using Gigya.Microdot.Orleans.Hosting.Events;
 using Gigya.Microdot.SharedLogic;
-<<<<<<< HEAD
-=======
 using Gigya.Microdot.SharedLogic.Configurations;
->>>>>>> b82ef7d2
 using Gigya.Microdot.SharedLogic.Events;
 using Gigya.Microdot.SharedLogic.Measurement;
 using Gigya.Microdot.SharedLogic.Utils;
@@ -62,14 +59,11 @@
         private Func<LoadShedding> LoadSheddingConfig { get; }
 
 
-<<<<<<< HEAD
         public GigyaSiloHost(ILog log, OrleansConfigurationBuilder configBuilder,
                              HttpServiceListener httpServiceListener,
-                             IEventPublisher<GrainCallEvent> eventPublisher,ITracingContext tracingContext)
-=======
-        public GigyaSiloHost(ILog log, OrleansConfigurationBuilder configBuilder, HttpServiceListener httpServiceListener,
-                             IEventPublisher<GrainCallEvent> eventPublisher, Func<LoadShedding> loadSheddingConfig)
->>>>>>> b82ef7d2
+                             IEventPublisher<GrainCallEvent> eventPublisher,
+							 ITracingContext tracingContext,
+							 Func<LoadShedding> loadSheddingConfig)
         {
             _tracingContext = tracingContext;
             Log = log;
@@ -100,7 +94,6 @@
                 Type = ConfigBuilder.SiloType
             };
             Silo.InitializeOrleansSilo();
-
 
             bool siloStartedSuccessfully = Silo.StartOrleansSilo(false);
 
@@ -147,7 +140,9 @@
             GrainTaskScheduler = TaskScheduler.Current;
             GrainFactory = providerRuntime.GrainFactory;
             providerRuntime.SetInvokeInterceptor(IncomingCallInterceptor);
-            GrainClient.ClientInvokeCallback = OutgoingCallInterceptor;
+
+            //TODO: toli show/ask Daniel
+            //GrainClient.ClientInvokeCallback = OutgoingCallInterceptor;
 
             try
             {
@@ -178,8 +173,7 @@
 
         private void OutgoingCallInterceptor(InvokeMethodRequest request, IGrain target)
         {
-            TracingContext.SetUpStorage();
-            TracingContext.SpanStartTime = DateTimeOffset.UtcNow;
+            _tracingContext.SpanStartTime = DateTimeOffset.UtcNow;
         }
 
 
@@ -202,7 +196,7 @@
 
             try
             {
-                RejectRequestIfLateOrOverloaded();
+                //RejectRequestIfLateOrOverloaded();
                 return await invoker.Invoke(target, request);
             }
             catch (HttpRequestException e)
@@ -225,57 +219,7 @@
             {
                 RequestTimings.Current.Request.Stop();
                 PublishEvent(targetMethod, target, ex);
-            }
-        }
-
-
-        private void RejectRequestIfLateOrOverloaded()
-        {
-            var config = LoadSheddingConfig();
-            var now = DateTimeOffset.UtcNow;
-
-            // Too much time passed since our direct caller made the request to us; something's causing a delay. Log or reject the request, if needed.
-            if (   config.DropOrleansRequestsBySpanTime != LoadShedding.Toggle.Disabled
-                && TracingContext.SpanStartTime != null
-                && TracingContext.SpanStartTime.Value + config.DropOrleansRequestsOlderThanSpanTimeBy < now)
-            {
-
-                if (config.DropOrleansRequestsBySpanTime == LoadShedding.Toggle.LogOnly)
-                    Log.Warn(_ => _("Accepted Orleans request despite that too much time passed since the client sent it to us.", unencryptedTags: new {
-                        clientSendTime    = TracingContext.SpanStartTime,
-                        currentTime       = now,
-                        maxDelayInSecs    = config.DropOrleansRequestsOlderThanSpanTimeBy.TotalSeconds,
-                        actualDelayInSecs = (now - TracingContext.SpanStartTime.Value).TotalSeconds,
-                    }));
-
-                else if (config.DropOrleansRequestsBySpanTime == LoadShedding.Toggle.Drop)
-                    throw new EnvironmentException("Dropping Orleans request since too much time passed since the client sent it to us.", unencrypted: new Tags {
-                        ["clientSendTime"]    = TracingContext.SpanStartTime.ToString(),
-                        ["currentTime"]       = now.ToString(),
-                        ["maxDelayInSecs"]    = config.DropOrleansRequestsOlderThanSpanTimeBy.TotalSeconds.ToString(),
-                        ["actualDelayInSecs"] = (now - TracingContext.SpanStartTime.Value).TotalSeconds.ToString(),
-                    });
-            }
-
-            // Too much time passed since the API gateway initially sent this request till it reached us (potentially
-            // passing through other micro-services along the way). Log or reject the request, if needed.
-            if (   config.DropRequestsByDeathTime != LoadShedding.Toggle.Disabled
-                && TracingContext.AbandonRequestBy != null
-                && now > TracingContext.AbandonRequestBy.Value - config.TimeToDropBeforeDeathTime)
-            {
-                if (config.DropRequestsByDeathTime == LoadShedding.Toggle.LogOnly)
-                    Log.Warn(_ => _("Accepted Orleans request despite exceeding the API gateway timeout.", unencryptedTags: new {
-                        requestDeathTime = TracingContext.AbandonRequestBy,
-                        currentTime      = now,
-                        overTimeInSecs   = (now - TracingContext.AbandonRequestBy.Value).TotalSeconds,
-                    }));
-
-                else if (config.DropRequestsByDeathTime == LoadShedding.Toggle.Drop)
-                    throw new EnvironmentException("Dropping Orleans request since the API gateway timeout passed.", unencrypted: new Tags {
-                        ["requestDeathTime"] = TracingContext.AbandonRequestBy.ToString(),
-                        ["currentTime"]      = now.ToString(),
-                        ["overTimeInSecs"]   = (now - TracingContext.AbandonRequestBy.Value).TotalSeconds.ToString(),
-                    });
+                _tracingContext.SpanStartTime = DateTimeOffset.UtcNow;
             }
         }
 
