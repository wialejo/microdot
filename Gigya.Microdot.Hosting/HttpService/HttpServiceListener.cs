--- conflicted
+++ resolved
@@ -55,10 +55,7 @@
 {
     public sealed class HttpServiceListener : IDisposable
     {
-<<<<<<< HEAD
-=======
         private readonly IServerRequestPublisher _serverRequestPublisher;
->>>>>>> 34883984
 
         private static JsonSerializerSettings JsonSettings { get; } = new JsonSerializerSettings
         {
@@ -89,10 +86,7 @@
         private IEnvironmentVariableProvider EnvironmentVariableProvider { get; }
         private JsonExceptionSerializer ExceptionSerializer { get; }
 
-<<<<<<< HEAD
         private ServiceSchema ServiceSchema { get; }
-=======
->>>>>>> 34883984
 
         private readonly Timer _serializationTime;
         private readonly Timer _deserializationTime;
@@ -106,16 +100,12 @@
         public HttpServiceListener(IActivator activator, IWorker worker, IServiceEndPointDefinition serviceEndPointDefinition,
                                    ICertificateLocator certificateLocator, ILog log, IEventPublisher<ServiceCallEvent> eventPublisher,
                                    IEnumerable<ICustomEndpoint> customEndpoints, IEnvironmentVariableProvider environmentVariableProvider,
-<<<<<<< HEAD
-                                   JsonExceptionSerializer exceptionSerializer, ServiceSchema serviceSchema)
+                                   JsonExceptionSerializer exceptionSerializer, 
+                                   ServiceSchema serviceSchema,
+                                   IServerRequestPublisher serverRequestPublisher)
         {
             ServiceSchema = serviceSchema;
-=======
-                                   IServerRequestPublisher serverRequestPublisher,
-                                   JsonExceptionSerializer exceptionSerializer)
-        {
             _serverRequestPublisher = serverRequestPublisher;
->>>>>>> 34883984
             ServiceEndPointDefinition = serviceEndPointDefinition;
             Worker = worker;
             Activator = activator;
