--- conflicted
+++ resolved
@@ -23,7 +23,6 @@
 using System;
 using System.Collections;
 using System.Collections.Generic;
-using System.Collections.Specialized;
 using System.Diagnostics;
 using System.IO;
 using System.Linq;
@@ -33,7 +32,6 @@
 using System.Threading.Tasks;
 using Gigya.Common.Contracts;
 using Gigya.Common.Contracts.Exceptions;
-using Gigya.Common.Contracts.HttpService;
 using Gigya.Microdot.Hosting.Events;
 using Gigya.Microdot.Hosting.HttpService.Endpoints;
 using Gigya.Microdot.Interfaces.Configuration;
@@ -43,11 +41,11 @@
 using Gigya.Microdot.SharedLogic.Events;
 using Gigya.Microdot.SharedLogic.Exceptions;
 using Gigya.Microdot.SharedLogic.HttpService;
-using Gigya.Microdot.SharedLogic.HttpService.Schema;
 using Gigya.Microdot.SharedLogic.Measurement;
 using Gigya.Microdot.SharedLogic.Security;
 using Metrics;
 using Newtonsoft.Json;
+using ServiceSchema = Gigya.Microdot.SharedLogic.HttpService.Schema.ServiceSchema;
 
 
 // ReSharper disable ConsiderUsingConfigureAwait
@@ -56,10 +54,7 @@
 {
     public sealed class HttpServiceListener : IDisposable
     {
-<<<<<<< HEAD
-=======
         private readonly IServerRequestPublisher _serverRequestPublisher;
->>>>>>> 1e6c2da5
 
         private static JsonSerializerSettings JsonSettings { get; } = new JsonSerializerSettings
         {
@@ -90,10 +85,7 @@
         private IEnvironmentVariableProvider EnvironmentVariableProvider { get; }
         private JsonExceptionSerializer ExceptionSerializer { get; }
 
-<<<<<<< HEAD
         private ServiceSchema ServiceSchema { get; }
-=======
->>>>>>> 1e6c2da5
 
         private readonly Timer _serializationTime;
         private readonly Timer _deserializationTime;
@@ -107,16 +99,11 @@
         public HttpServiceListener(IActivator activator, IWorker worker, IServiceEndPointDefinition serviceEndPointDefinition,
                                    ICertificateLocator certificateLocator, ILog log, IEventPublisher<ServiceCallEvent> eventPublisher,
                                    IEnumerable<ICustomEndpoint> customEndpoints, IEnvironmentVariableProvider environmentVariableProvider,
-<<<<<<< HEAD
+                                   IServerRequestPublisher serverRequestPublisher,
                                    JsonExceptionSerializer exceptionSerializer, ServiceSchema serviceSchema)
         {
+            _serverRequestPublisher = serverRequestPublisher;
             ServiceSchema = serviceSchema;
-=======
-                                   IServerRequestPublisher serverRequestPublisher,
-                                   JsonExceptionSerializer exceptionSerializer)
-        {
-            _serverRequestPublisher = serverRequestPublisher;
->>>>>>> 1e6c2da5
             ServiceEndPointDefinition = serviceEndPointDefinition;
             Worker = worker;
             Activator = activator;
