﻿#region Copyright
// Copyright 2017 Gigya Inc.  All rights reserved.
// 
// Licensed under the Apache License, Version 2.0 (the "License"); 
// you may not use this file except in compliance with the License.  
// You may obtain a copy of the License at
// 
//     http://www.apache.org/licenses/LICENSE-2.0
// 
// THIS SOFTWARE IS PROVIDED BY THE COPYRIGHT HOLDER AND CONTRIBUTORS "AS IS"
// AND ANY EXPRESS OR IMPLIED WARRANTIES, INCLUDING, BUT NOT LIMITED TO, THE
// IMPLIED WARRANTIES OF MERCHANTABILITY AND FITNESS FOR A PARTICULAR PURPOSE
// ARE DISCLAIMED.  IN NO EVENT SHALL THE COPYRIGHT HOLDER OR CONTRIBUTORS BE
// LIABLE FOR ANY DIRECT, INDIRECT, INCIDENTAL, SPECIAL, EXEMPLARY, OR
// CONSEQUENTIAL DAMAGES (INCLUDING, BUT NOT LIMITED TO, PROCUREMENT OF
// SUBSTITUTE GOODS OR SERVICES; LOSS OF USE, DATA, OR PROFITS; OR BUSINESS
// INTERRUPTION) HOWEVER CAUSED AND ON ANY THEORY OF LIABILITY, WHETHER IN
// CONTRACT, STRICT LIABILITY, OR TORT (INCLUDING NEGLIGENCE OR OTHERWISE)
// ARISING IN ANY WAY OUT OF THE USE OF THIS SOFTWARE, EVEN IF ADVISED OF THE
// POSSIBILITY OF SUCH DAMAGE.
#endregion

using System;
using System.Collections;
using System.Collections.Generic;
using System.Collections.Specialized;
using System.Diagnostics;
using System.IO;
using System.Linq;
using System.Net;
using System.Reflection;
using System.Text;
using System.Threading.Tasks;
using Gigya.Common.Contracts;
using Gigya.Common.Contracts.Exceptions;
using Gigya.Common.Contracts.HttpService;
using Gigya.Microdot.Hosting.Events;
using Gigya.Microdot.Hosting.HttpService.Endpoints;
using Gigya.Microdot.Interfaces.Configuration;
using Gigya.Microdot.Interfaces.Events;
using Gigya.Microdot.Interfaces.Logging;
using Gigya.Microdot.SharedLogic;
using Gigya.Microdot.SharedLogic.Events;
using Gigya.Microdot.SharedLogic.Exceptions;
using Gigya.Microdot.SharedLogic.HttpService;
using Gigya.Microdot.SharedLogic.Measurement;
using Gigya.Microdot.SharedLogic.Security;
using Metrics;
using Newtonsoft.Json;


// ReSharper disable ConsiderUsingConfigureAwait

namespace Gigya.Microdot.Hosting.HttpService
{
    public sealed class HttpServiceListener : IDisposable
    {
        private readonly IServerRequestPublisher _serverRequestPublisher;

        private static JsonSerializerSettings JsonSettings { get; } = new JsonSerializerSettings
        {
            TypeNameHandling = TypeNameHandling.Auto,
            NullValueHandling = NullValueHandling.Ignore,
            Formatting = Formatting.Indented,
            DateParseHandling = DateParseHandling.None
        };

        private static JsonSerializerSettings JsonSettingsWeak { get; } = new JsonSerializerSettings
        {
            TypeNameHandling = TypeNameHandling.None,
            NullValueHandling = NullValueHandling.Ignore,
            Formatting = Formatting.Indented,
            DateParseHandling = DateParseHandling.None
        };

        private string Prefix { get; }
        private byte[] ServerRootCertHash { get; }

        private IActivator Activator { get; }
        private IWorker Worker { get; }
        private IServiceEndPointDefinition ServiceEndPointDefinition { get; }
        private HttpListener Listener { get; }
        private ILog Log { get; }
        private IEventPublisher<ServiceCallEvent> EventPublisher { get; }
        private IEnumerable<ICustomEndpoint> CustomEndpoints { get; }
        private IEnvironmentVariableProvider EnvironmentVariableProvider { get; }
        private JsonExceptionSerializer ExceptionSerializer { get; }

        private ServiceSchema ServiceSchema { get; }

        private readonly Timer _serializationTime;
        private readonly Timer _deserializationTime;
        private readonly Timer _roundtripTime;
        private readonly Counter _successCounter;
        private readonly Counter _failureCounter;
        private readonly Timer _activeRequestsCounter;
        private readonly Timer _metaEndpointsRoundtripTime;
        private readonly MetricsContext _endpointContext;

        public HttpServiceListener(IActivator activator, IWorker worker, IServiceEndPointDefinition serviceEndPointDefinition,
                                   ICertificateLocator certificateLocator, ILog log, IEventPublisher<ServiceCallEvent> eventPublisher,
                                   IEnumerable<ICustomEndpoint> customEndpoints, IEnvironmentVariableProvider environmentVariableProvider,
<<<<<<< HEAD
                                   JsonExceptionSerializer exceptionSerializer, 
                                   ServiceSchema serviceSchema,
                                   IServerRequestPublisher serverRequestPublisher)
=======
                                   IServerRequestPublisher serverRequestPublisher,
                                   ServiceSchema serviceSchema,
                                   JsonExceptionSerializer exceptionSerializer)

>>>>>>> faa07057
        {
            ServiceSchema = serviceSchema;
            _serverRequestPublisher = serverRequestPublisher;
            ServiceEndPointDefinition = serviceEndPointDefinition;
            Worker = worker;
            Activator = activator;
            Log = log;
            EventPublisher = eventPublisher;
            CustomEndpoints = customEndpoints.ToArray();
            EnvironmentVariableProvider = environmentVariableProvider;
            ExceptionSerializer = exceptionSerializer;

            if (serviceEndPointDefinition.UseSecureChannel)
                ServerRootCertHash = certificateLocator.GetCertificate("Service").GetHashOfRootCertificate();

            var urlPrefixTemplate = ServiceEndPointDefinition.UseSecureChannel ? "https://+:{0}/" : "http://+:{0}/";
            Prefix = string.Format(urlPrefixTemplate, ServiceEndPointDefinition.HttpPort);

            Listener = new HttpListener
            {
                IgnoreWriteExceptions = true,
                Prefixes = { Prefix }
            };

            var context = Metric.Context("Service").Context(CurrentApplicationInfo.Name);
            _serializationTime = context.Timer("Serialization", Unit.Calls);
            _deserializationTime = context.Timer("Deserialization", Unit.Calls);
            _roundtripTime = context.Timer("Roundtrip", Unit.Calls);
            _metaEndpointsRoundtripTime = context.Timer("MetaRoundtrip", Unit.Calls);
            _successCounter = context.Counter("Success", Unit.Calls);
            _failureCounter = context.Counter("Failed", Unit.Calls);
            _activeRequestsCounter = context.Timer("ActiveRequests", Unit.Requests);
            _endpointContext = context.Context("Endpoints");
        }


        public void Start()
        {
            try
            {
                Listener.Start();
                Log.Info(_ => _("HttpServiceListener started", unencryptedTags: new { prefix = Prefix }));
            }
            catch (HttpListenerException ex)
            {
                if (ex.ErrorCode != 5)
                    throw;

                throw new Exception(
                    "One or more of the specified HTTP listen ports wasn't configured to run without administrative permissions.\n" +
                    "To configure them, run the following commands in an elevated (administrator) command prompt:\n" +
                    $"netsh http add urlacl url={Prefix} user={CurrentApplicationInfo.OsUser}");
            }

            StartListening();
        }


        private async void StartListening()
        {
            while (Listener.IsListening)
            {
                HttpListenerContext context;

                try
                {
                    context = await Listener.GetContextAsync();
                    Worker.FireAndForget(() => HandleRequest(context));
                }
                catch (ObjectDisposedException)
                {
                    break; // Listener has been stopped, GetContextAsync() is aborted.
                }
                catch (HttpListenerException ex)
                {
                    if (ex.ErrorCode == 995)
                        break;

                    Log.Error(_ => _("An error has occured during HttpListener.GetContextAsync(). Stopped listening to additional requests.", exception: ex));
                }
                catch (Exception ex)
                {
                    Log.Error(_ => _("An error has occured during HttpListener.GetContextAsync(). Stopped listening to additional requests.", exception: ex));
                    throw;
                }
            }
        }


        private async Task HandleRequest(HttpListenerContext context)
        {
            RequestTimings.ClearCurrentTimings();
            using (context.Response)
            {
                var sw = Stopwatch.StartNew();

                // Special endpoints should not be logged/measured/traced like regular endpoints
                try
                {
                    foreach (var customEndpoint in CustomEndpoints)
                    {
                        if (await customEndpoint.TryHandle(context, (data, status, type) => TryWriteResponse(context, data, status, type)))
                        {
                            if (RequestTimings.Current.Request.ElapsedMS != null)
                                _metaEndpointsRoundtripTime.Record((long)RequestTimings.Current.Request.ElapsedMS, TimeUnit.Milliseconds);
                            return;
                        }
                    }
                }
                catch (Exception e)
                {
                    var ex = GetRelevantException(e);
                    await TryWriteResponse(context, ExceptionSerializer.Serialize(ex), GetExceptionStatusCode(ex));
                    return;
                }

                // Regular endpoint handling
                using (_activeRequestsCounter.NewContext("Request"))
                {
                    TracingContext.SetUpStorage();
                    RequestTimings.GetOrCreate(); // initialize request timing context

                    Exception ex;
                    Exception actualException = null;
                    string methodName = null;
                    // Initialize with empty object for protocol backwards-compatibility.

                    var requestData = new HttpServiceRequest { TracingData = new TracingData() };
                    ServiceMethod serviceMethod = null;
                    try
                    {
                        try
                        {
                            ValidateRequest(context);
                            await CheckSecureConnection(context);

                            requestData = await ParseRequest(context);

                            TracingContext.SetOverrides(requestData.Overrides);

                            serviceMethod = ServiceEndPointDefinition.Resolve(requestData.Target);
                            methodName = serviceMethod.ServiceInterfaceMethod.Name;
                        }
                        catch (Exception e)
                        {
                            actualException = e;
                            if (e is RequestException)
                                throw;

                            throw new RequestException("Invalid request", e);
                        }

                        var responseJson = await GetResponse(context, serviceMethod, requestData);
                        await TryWriteResponse(context, responseJson);

                        _successCounter.Increment();
                    }
                    catch (Exception e)
                    {
                        actualException = actualException ?? e;
                        _failureCounter.Increment();
                        ex = GetRelevantException(e);

                        string json = _serializationTime.Time(() => ExceptionSerializer.Serialize(ex));
                        await TryWriteResponse(context, json, GetExceptionStatusCode(ex));
                    }
                    finally
                    {
                        sw.Stop();
                        _roundtripTime.Record((long)(sw.Elapsed.TotalMilliseconds * 1000000), TimeUnit.Nanoseconds);
                        if (methodName != null)
                            _endpointContext.Timer(methodName, Unit.Requests).Record((long)(sw.Elapsed.TotalMilliseconds * 1000000), TimeUnit.Nanoseconds);

                        _serverRequestPublisher.TryPublish(requestData, actualException, serviceMethod, sw.Elapsed.TotalMilliseconds);
                    }
                }
            }
        }


        private static Exception GetRelevantException(Exception e)
        {
            if (e is RequestException)
                return e;

            var ex = GetAllExceptions(e).FirstOrDefault(x => (x is TargetInvocationException || x is AggregateException) == false);

            return ex;
        }

        private static IEnumerable<Exception> GetAllExceptions(Exception ex)
        {
            while (ex != null)
            {
                yield return ex;
                ex = ex.InnerException;
            }
        }

        private void ValidateRequest(HttpListenerContext context)
        {
            var clientVersion = context.Request.Headers[GigyaHttpHeaders.ProtocolVersion];

            if (clientVersion != null && clientVersion != HttpServiceRequest.ProtocolVersion)
            {
                _failureCounter.Increment("ProtocolVersionMismatch");
                throw new RequestException($"Client protocol version {clientVersion} is not supported by the server protocol version {HttpServiceRequest.ProtocolVersion}.");
            }

            if (context.Request.HttpMethod != "POST")
            {
                context.Response.Headers.Add("Allow", "POST");
                _failureCounter.Increment("NonPostRequest");
                throw new RequestException("Only POST calls are allowed.");
            }

            if (context.Request.ContentType == null || context.Request.ContentType.StartsWith("application/json") == false)
            {
                context.Response.Headers.Add("Accept", "application/json");
                _failureCounter.Increment("NonJsonRequest");
                throw new RequestException("Only requests with content type 'application/json' are supported.");
            }

            if (context.Request.ContentLength64 == 0)
            {
                _failureCounter.Increment("EmptyRequest");
                throw new RequestException("Only requests with content are supported.");
            }
        }


        private async Task CheckSecureConnection(HttpListenerContext context)
        {
            if (context.Request.IsSecureConnection != ServiceEndPointDefinition.UseSecureChannel)
            {
                _failureCounter.Increment("IncorrectSecurityType");
                throw new SecureRequestException("Incompatible channel security - both client and server must be either secure or insecure.", unencrypted: new Tags { { "serviceIsSecure", ServiceEndPointDefinition.UseSecureChannel.ToString() }, { "requestIsSecure", context.Request.IsSecureConnection.ToString() }, { "requestedUrl", context.Request.Url.ToString() } });
            }

            if (!context.Request.IsSecureConnection)
                return;

            var clientCertificate = await context.Request.GetClientCertificateAsync();

            if (clientCertificate == null)
            {
                _failureCounter.Increment("MissingClientCertificate");
                throw new SecureRequestException("Client certificate is not present.");
            }

            var isValid = clientCertificate.HasSameRootCertificateHash(ServerRootCertHash);

            if (!isValid) // Invalid certificate
            {
                _failureCounter.Increment("InvalidClientCertificate");
                throw new SecureRequestException("Client certificate is not valid.");
            }
        }

        private async Task TryWriteResponse(HttpListenerContext context, string data, HttpStatusCode httpStatus = HttpStatusCode.OK, string contentType = "application/json")
        {
            context.Response.Headers.Add(GigyaHttpHeaders.ProtocolVersion, HttpServiceRequest.ProtocolVersion);

            var body = Encoding.UTF8.GetBytes(data ?? "");

            context.Response.StatusCode = (int)httpStatus;
            context.Response.ContentLength64 = body.Length;
            context.Response.ContentType = contentType;
            context.Response.Headers.Add(GigyaHttpHeaders.DataCenter, EnvironmentVariableProvider.DataCenter);
            context.Response.Headers.Add(GigyaHttpHeaders.Environment, EnvironmentVariableProvider.DeploymentEnvironment);
            context.Response.Headers.Add(GigyaHttpHeaders.ServiceVersion, CurrentApplicationInfo.Version.ToString());
            context.Response.Headers.Add(GigyaHttpHeaders.ServerHostname, CurrentApplicationInfo.HostName);
            context.Response.Headers.Add(GigyaHttpHeaders.SchemaHash, ServiceSchema.Hash);

            try
            {
                await context.Response.OutputStream.WriteAsync(body, 0, body.Length);
            }
            catch (HttpListenerException writeEx)
            {
                // For some reason, HttpListener.IgnoreWriteExceptions doesn't work here.
                Log.Warn(_ => _("HttpServiceListener: Failed to write the response of a service call. See exception and tags for details.",
                    exception: writeEx,
                    unencryptedTags: new
                    {
                        remoteEndpoint = context.Request.RemoteEndPoint,
                        rawUrl = context.Request.RawUrl,
                        status = httpStatus
                    },
                    encryptedTags: new { response = data }));
            }
        }


        private async Task<HttpServiceRequest> ParseRequest(HttpListenerContext context)
        {
            var request = await _deserializationTime.Time(async () =>
            {
                using (var streamReader = new StreamReader(context.Request.InputStream))
                {
                    var json = await streamReader.ReadToEndAsync();
                    return JsonConvert.DeserializeObject<HttpServiceRequest>(json, JsonSettings);
                }
            });

            request.TracingData = request.TracingData ?? new TracingData();
            request.TracingData.RequestID = request.TracingData.RequestID ?? Guid.NewGuid().ToString("N");

            TracingContext.SetRequestID(request.TracingData.RequestID);
            TracingContext.SetSpan(request.TracingData.SpanID, request.TracingData.ParentSpanID);
            return request;
        }


        private async Task<string> GetResponse(HttpListenerContext context, ServiceMethod serviceMethod, HttpServiceRequest requestData)
        {
            var taskType = serviceMethod.ServiceInterfaceMethod.ReturnType;
            var resultType = taskType.IsGenericType ? taskType.GetGenericArguments().First() : null;
            var arguments = requestData.Target.IsWeaklyTyped ? GetParametersByName(serviceMethod, requestData.Arguments) : requestData.Arguments.Values.Cast<object>().ToArray();
            var settings = requestData.Target.IsWeaklyTyped ? JsonSettingsWeak : JsonSettings;

            var invocationResult = await Activator.Invoke(serviceMethod, arguments);
            string response = _serializationTime.Time(() => JsonConvert.SerializeObject(invocationResult.Result, resultType, settings));
            context.Response.Headers.Add(GigyaHttpHeaders.ExecutionTime, invocationResult.ExecutionTime.ToString());

            return response;
        }

        private static object[] GetParametersByName(ServiceMethod serviceMethod, IDictionary args)
        {
            return serviceMethod.ServiceInterfaceMethod
                .GetParameters()
                .Select(p => JsonHelper.ConvertWeaklyTypedValue(args[p.Name], p.ParameterType))
                .ToArray();
        }

        internal static HttpStatusCode GetExceptionStatusCode(Exception exception)
        {
            if (exception is SecureRequestException)
                return HttpStatusCode.Forbidden;
            if (exception is MissingMethodException)
                return HttpStatusCode.NotFound;
            if (exception is RequestException || exception is JsonException)
                return HttpStatusCode.BadRequest;
            if (exception is EnvironmentException)
                return HttpStatusCode.ServiceUnavailable;

            return HttpStatusCode.InternalServerError;
        }


        public void Dispose()
        {
            Worker.Dispose();
            Listener.Close();
        }
    }
}<|MERGE_RESOLUTION|>--- conflicted
+++ resolved
@@ -100,16 +100,10 @@
         public HttpServiceListener(IActivator activator, IWorker worker, IServiceEndPointDefinition serviceEndPointDefinition,
                                    ICertificateLocator certificateLocator, ILog log, IEventPublisher<ServiceCallEvent> eventPublisher,
                                    IEnumerable<ICustomEndpoint> customEndpoints, IEnvironmentVariableProvider environmentVariableProvider,
-<<<<<<< HEAD
                                    JsonExceptionSerializer exceptionSerializer, 
                                    ServiceSchema serviceSchema,
                                    IServerRequestPublisher serverRequestPublisher)
-=======
-                                   IServerRequestPublisher serverRequestPublisher,
-                                   ServiceSchema serviceSchema,
-                                   JsonExceptionSerializer exceptionSerializer)
-
->>>>>>> faa07057
+
         {
             ServiceSchema = serviceSchema;
             _serverRequestPublisher = serverRequestPublisher;
