--- conflicted
+++ resolved
@@ -103,13 +103,10 @@
                                    ICertificateLocator certificateLocator, ILog log, IEventPublisher<ServiceCallEvent> eventPublisher,
                                    IEnumerable<ICustomEndpoint> customEndpoints, IEnvironmentVariableProvider environmentVariableProvider,
                                    IServerRequestPublisher serverRequestPublisher,
-<<<<<<< HEAD
                                    ServiceSchema serviceSchema,
-                                   JsonExceptionSerializer exceptionSerializer)
-
-=======
-                                   JsonExceptionSerializer exceptionSerializer, Func<LoadShedding> loadSheddingConfig)
->>>>>>> 73bdc1c6
+                                   JsonExceptionSerializer exceptionSerializer, 
+                                   Func<LoadShedding> loadSheddingConfig)
+
         {
             ServiceSchema = serviceSchema;
             _serverRequestPublisher = serverRequestPublisher;
