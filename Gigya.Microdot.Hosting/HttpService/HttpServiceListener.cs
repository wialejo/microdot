﻿#region Copyright
// Copyright 2017 Gigya Inc.  All rights reserved.
// 
// Licensed under the Apache License, Version 2.0 (the "License"); 
// you may not use this file except in compliance with the License.  
// You may obtain a copy of the License at
// 
//     http://www.apache.org/licenses/LICENSE-2.0
// 
// THIS SOFTWARE IS PROVIDED BY THE COPYRIGHT HOLDER AND CONTRIBUTORS "AS IS"
// AND ANY EXPRESS OR IMPLIED WARRANTIES, INCLUDING, BUT NOT LIMITED TO, THE
// IMPLIED WARRANTIES OF MERCHANTABILITY AND FITNESS FOR A PARTICULAR PURPOSE
// ARE DISCLAIMED.  IN NO EVENT SHALL THE COPYRIGHT HOLDER OR CONTRIBUTORS BE
// LIABLE FOR ANY DIRECT, INDIRECT, INCIDENTAL, SPECIAL, EXEMPLARY, OR
// CONSEQUENTIAL DAMAGES (INCLUDING, BUT NOT LIMITED TO, PROCUREMENT OF
// SUBSTITUTE GOODS OR SERVICES; LOSS OF USE, DATA, OR PROFITS; OR BUSINESS
// INTERRUPTION) HOWEVER CAUSED AND ON ANY THEORY OF LIABILITY, WHETHER IN
// CONTRACT, STRICT LIABILITY, OR TORT (INCLUDING NEGLIGENCE OR OTHERWISE)
// ARISING IN ANY WAY OUT OF THE USE OF THIS SOFTWARE, EVEN IF ADVISED OF THE
// POSSIBILITY OF SUCH DAMAGE.
#endregion

using System;
using System.Collections;
using System.Collections.Generic;
using System.Collections.Specialized;
using System.Diagnostics;
using System.IO;
using System.Linq;
using System.Net;
using System.Reflection;
using System.Text;
using System.Threading.Tasks;
using Gigya.Common.Contracts;
using Gigya.Common.Contracts.Exceptions;
using Gigya.Common.Contracts.HttpService;
using Gigya.Microdot.Hosting.Events;
using Gigya.Microdot.Hosting.HttpService.Endpoints;
using Gigya.Microdot.Interfaces.Configuration;
using Gigya.Microdot.Interfaces.Events;
using Gigya.Microdot.Interfaces.Logging;
using Gigya.Microdot.SharedLogic;
using Gigya.Microdot.SharedLogic.Configurations;
using Gigya.Microdot.SharedLogic.Events;
using Gigya.Microdot.SharedLogic.Exceptions;
using Gigya.Microdot.SharedLogic.HttpService;
using Gigya.Microdot.SharedLogic.Measurement;
using Gigya.Microdot.SharedLogic.Security;
using Metrics;
using Newtonsoft.Json;


// ReSharper disable ConsiderUsingConfigureAwait

namespace Gigya.Microdot.Hosting.HttpService
{
    public sealed class HttpServiceListener : IDisposable
    {
        private readonly IServerRequestPublisher _serverRequestPublisher;

        private static JsonSerializerSettings JsonSettings { get; } = new JsonSerializerSettings
        {
            TypeNameHandling = TypeNameHandling.Auto,
            NullValueHandling = NullValueHandling.Ignore,
            Formatting = Formatting.Indented,
            DateParseHandling = DateParseHandling.None
        };

        private static JsonSerializerSettings JsonSettingsWeak { get; } = new JsonSerializerSettings
        {
            TypeNameHandling = TypeNameHandling.None,
            NullValueHandling = NullValueHandling.Ignore,
            Formatting = Formatting.Indented,
            DateParseHandling = DateParseHandling.None
        };

        private string Prefix { get; }
        private byte[] ServerRootCertHash { get; }

        private IActivator Activator { get; }
        private IWorker Worker { get; }
        private IServiceEndPointDefinition ServiceEndPointDefinition { get; }
        private HttpListener Listener { get; }
        private ILog Log { get; }
        private IEventPublisher<ServiceCallEvent> EventPublisher { get; }
        private IEnumerable<ICustomEndpoint> CustomEndpoints { get; }
        private IEnvironmentVariableProvider EnvironmentVariableProvider { get; }
        private JsonExceptionSerializer ExceptionSerializer { get; }
        private Func<LoadShedding> LoadSheddingConfig { get; }

        private ServiceSchema ServiceSchema { get; }

        private readonly Timer _serializationTime;
        private readonly Timer _deserializationTime;
        private readonly Timer _roundtripTime;
        private readonly Counter _successCounter;
        private readonly Counter _failureCounter;
        private readonly Timer _activeRequestsCounter;
        private readonly Timer _metaEndpointsRoundtripTime;
        private readonly MetricsContext _endpointContext;

        public HttpServiceListener(IActivator activator, IWorker worker, IServiceEndPointDefinition serviceEndPointDefinition,
                                   ICertificateLocator certificateLocator, ILog log, IEventPublisher<ServiceCallEvent> eventPublisher,
                                   IEnumerable<ICustomEndpoint> customEndpoints, IEnvironmentVariableProvider environmentVariableProvider,
<<<<<<< HEAD
                                   JsonExceptionSerializer exceptionSerializer, 
                                   ServiceSchema serviceSchema,
                                   IServerRequestPublisher serverRequestPublisher)

=======
                                   IServerRequestPublisher serverRequestPublisher,
                                   JsonExceptionSerializer exceptionSerializer, Func<LoadShedding> loadSheddingConfig)
>>>>>>> 73bdc1c6
        {
            ServiceSchema = serviceSchema;
            _serverRequestPublisher = serverRequestPublisher;
            ServiceEndPointDefinition = serviceEndPointDefinition;
            Worker = worker;
            Activator = activator;
            Log = log;
            EventPublisher = eventPublisher;
            CustomEndpoints = customEndpoints.ToArray();
            EnvironmentVariableProvider = environmentVariableProvider;
            ExceptionSerializer = exceptionSerializer;
            LoadSheddingConfig = loadSheddingConfig;

            if (serviceEndPointDefinition.UseSecureChannel)
                ServerRootCertHash = certificateLocator.GetCertificate("Service").GetHashOfRootCertificate();

            var urlPrefixTemplate = ServiceEndPointDefinition.UseSecureChannel ? "https://+:{0}/" : "http://+:{0}/";
            Prefix = string.Format(urlPrefixTemplate, ServiceEndPointDefinition.HttpPort);

            Listener = new HttpListener
            {
                IgnoreWriteExceptions = true,
                Prefixes = { Prefix }
            };

            var context = Metric.Context("Service").Context(CurrentApplicationInfo.Name);
            _serializationTime = context.Timer("Serialization", Unit.Calls);
            _deserializationTime = context.Timer("Deserialization", Unit.Calls);
            _roundtripTime = context.Timer("Roundtrip", Unit.Calls);
            _metaEndpointsRoundtripTime = context.Timer("MetaRoundtrip", Unit.Calls);
            _successCounter = context.Counter("Success", Unit.Calls);
            _failureCounter = context.Counter("Failed", Unit.Calls);
            _activeRequestsCounter = context.Timer("ActiveRequests", Unit.Requests);
            _endpointContext = context.Context("Endpoints");
        }


        public void Start()
        {
            try
            {
                Listener.Start();
                Log.Info(_ => _("HttpServiceListener started", unencryptedTags: new { prefix = Prefix }));
            }
            catch (HttpListenerException ex)
            {
                if (ex.ErrorCode != 5)
                    throw;

                throw new Exception(
                    "One or more of the specified HTTP listen ports wasn't configured to run without administrative permissions.\n" +
                    "To configure them, run the following commands in an elevated (administrator) command prompt:\n" +
                    $"netsh http add urlacl url={Prefix} user={CurrentApplicationInfo.OsUser}");
            }

            StartListening();
        }


        private async void StartListening()
        {
            while (Listener.IsListening)
            {
                HttpListenerContext context;

                try
                {
                    context = await Listener.GetContextAsync();
                    Worker.FireAndForget(() => HandleRequest(context));
                }
                catch (ObjectDisposedException)
                {
                    break; // Listener has been stopped, GetContextAsync() is aborted.
                }
                catch (HttpListenerException ex)
                {
                    if (ex.ErrorCode == 995)
                        break;

                    Log.Error(_ => _("An error has occured during HttpListener.GetContextAsync(). Stopped listening to additional requests.", exception: ex));
                }
                catch (Exception ex)
                {
                    Log.Error(_ => _("An error has occured during HttpListener.GetContextAsync(). Stopped listening to additional requests.", exception: ex));
                    throw;
                }
            }
        }


        private async Task HandleRequest(HttpListenerContext context)
        {
            RequestTimings.ClearCurrentTimings();
            using (context.Response)
            {
                var sw = Stopwatch.StartNew();

                // Special endpoints should not be logged/measured/traced like regular endpoints
                try
                {
                    foreach (var customEndpoint in CustomEndpoints)
                    {
                        if (await customEndpoint.TryHandle(context, (data, status, type) => TryWriteResponse(context, data, status, type)))
                        {
                            if (RequestTimings.Current.Request.ElapsedMS != null)
                                _metaEndpointsRoundtripTime.Record((long)RequestTimings.Current.Request.ElapsedMS, TimeUnit.Milliseconds);
                            return;
                        }
                    }
                }
                catch (Exception e)
                {
                    var ex = GetRelevantException(e);
                    await TryWriteResponse(context, ExceptionSerializer.Serialize(ex), GetExceptionStatusCode(ex));
                    return;
                }

                // Regular endpoint handling
                using (_activeRequestsCounter.NewContext("Request"))
                {
                    TracingContext.SetUpStorage();
                    RequestTimings.GetOrCreate(); // initialize request timing context

                    Exception ex;
                    Exception actualException = null;
                    string methodName = null;
                    // Initialize with empty object for protocol backwards-compatibility.

                    var requestData = new HttpServiceRequest { TracingData = new TracingData() };
                    ServiceMethod serviceMethod = null;
                    try
                    {
                        try
                        {
                            ValidateRequest(context);
                            await CheckSecureConnection(context);

                            requestData = await ParseRequest(context);

                            TracingContext.SetOverrides(requestData.Overrides);

                            serviceMethod = ServiceEndPointDefinition.Resolve(requestData.Target);
                            methodName = serviceMethod.ServiceInterfaceMethod.Name;
                        }
                        catch (Exception e)
                        {
                            actualException = e;
                            if (e is RequestException)
                                throw;

                            throw new RequestException("Invalid request", e);
                        }

                        RejectRequestIfLateOrOverloaded();

                        var responseJson = await GetResponse(context, serviceMethod, requestData);
                        await TryWriteResponse(context, responseJson);

                        _successCounter.Increment();
                    }
                    catch (Exception e)
                    {
                        actualException = actualException ?? e;
                        _failureCounter.Increment();
                        ex = GetRelevantException(e);

                        string json = _serializationTime.Time(() => ExceptionSerializer.Serialize(ex));
                        await TryWriteResponse(context, json, GetExceptionStatusCode(ex));
                    }
                    finally
                    {
                        sw.Stop();
                        _roundtripTime.Record((long)(sw.Elapsed.TotalMilliseconds * 1000000), TimeUnit.Nanoseconds);
                        if (methodName != null)
                            _endpointContext.Timer(methodName, Unit.Requests).Record((long)(sw.Elapsed.TotalMilliseconds * 1000000), TimeUnit.Nanoseconds);

                        _serverRequestPublisher.TryPublish(requestData, actualException, serviceMethod, sw.Elapsed.TotalMilliseconds);
                    }
                }
            }
        }


        private void RejectRequestIfLateOrOverloaded()
        {
            var config = LoadSheddingConfig();
            var now = DateTimeOffset.UtcNow;

            // Too much time passed since our direct caller made the request to us; something's causing a delay. Log or reject the request, if needed.
            if (   config.DropMicrodotRequestsBySpanTime != LoadShedding.Toggle.Disabled
                && TracingContext.SpanStartTime != null
                && TracingContext.SpanStartTime.Value + config.DropMicrodotRequestsOlderThanSpanTimeBy < now)
            {

                if (config.DropMicrodotRequestsBySpanTime == LoadShedding.Toggle.LogOnly)
                    Log.Warn(_ => _("Accepted Microdot request despite that too much time passed since the client sent it to us.", unencryptedTags: new {
                        clientSendTime    = TracingContext.SpanStartTime,
                        currentTime       = now,
                        maxDelayInSecs    = config.DropMicrodotRequestsOlderThanSpanTimeBy.TotalSeconds,
                        actualDelayInSecs = (now -TracingContext.SpanStartTime.Value).TotalSeconds,
                    }));

                else if (config.DropMicrodotRequestsBySpanTime == LoadShedding.Toggle.Drop)
                    throw new EnvironmentException("Dropping Microdot request since too much time passed since the client sent it to us.", unencrypted: new Tags {
                        ["clientSendTime"]    = TracingContext.SpanStartTime.ToString(),
                        ["currentTime"]       = now.ToString(),
                        ["maxDelayInSecs"]    = config.DropMicrodotRequestsOlderThanSpanTimeBy.TotalSeconds.ToString(),
                        ["actualDelayInSecs"] = (now - TracingContext.SpanStartTime.Value).TotalSeconds.ToString(),
                    });
            }

            // Too much time passed since the API gateway initially sent this request till it reached us (potentially
            // passing through other micro-services along the way). Log or reject the request, if needed.
            if (   config.DropRequestsByDeathTime != LoadShedding.Toggle.Disabled
                && TracingContext.AbandonRequestBy != null
                && now > TracingContext.AbandonRequestBy.Value - config.TimeToDropBeforeDeathTime)
            {
                if (config.DropRequestsByDeathTime == LoadShedding.Toggle.LogOnly)
                    Log.Warn(_ => _("Accepted Microdot request despite exceeding the API gateway timeout.", unencryptedTags: new {
                        requestDeathTime = TracingContext.AbandonRequestBy,
                        currentTime      = now,
                        overTimeInSecs   = (now - TracingContext.AbandonRequestBy.Value).TotalSeconds,
                    }));

                else if (config.DropRequestsByDeathTime == LoadShedding.Toggle.Drop)
                    throw new EnvironmentException("Dropping Microdot request since the API gateway timeout passed.", unencrypted: new Tags {
                        ["requestDeathTime"] = TracingContext.AbandonRequestBy.ToString(),
                        ["currentTime"]      = now.ToString(),
                        ["overTimeInSecs"]   = (now - TracingContext.AbandonRequestBy.Value).TotalSeconds.ToString(),
                    });
            }
        }


        private static Exception GetRelevantException(Exception e)
        {
            if (e is RequestException)
                return e;

            var ex = GetAllExceptions(e).FirstOrDefault(x => (x is TargetInvocationException || x is AggregateException) == false);

            return ex;
        }

        private static IEnumerable<Exception> GetAllExceptions(Exception ex)
        {
            while (ex != null)
            {
                yield return ex;
                ex = ex.InnerException;
            }
        }

        private void ValidateRequest(HttpListenerContext context)
        {
            var clientVersion = context.Request.Headers[GigyaHttpHeaders.ProtocolVersion];

            if (clientVersion != null && clientVersion != HttpServiceRequest.ProtocolVersion)
            {
                _failureCounter.Increment("ProtocolVersionMismatch");
                throw new RequestException($"Client protocol version {clientVersion} is not supported by the server protocol version {HttpServiceRequest.ProtocolVersion}.");
            }

            if (context.Request.HttpMethod != "POST")
            {
                context.Response.Headers.Add("Allow", "POST");
                _failureCounter.Increment("NonPostRequest");
                throw new RequestException("Only POST calls are allowed.");
            }

            if (context.Request.ContentType == null || context.Request.ContentType.StartsWith("application/json") == false)
            {
                context.Response.Headers.Add("Accept", "application/json");
                _failureCounter.Increment("NonJsonRequest");
                throw new RequestException("Only requests with content type 'application/json' are supported.");
            }

            if (context.Request.ContentLength64 == 0)
            {
                _failureCounter.Increment("EmptyRequest");
                throw new RequestException("Only requests with content are supported.");
            }
        }


        private async Task CheckSecureConnection(HttpListenerContext context)
        {
            if (context.Request.IsSecureConnection != ServiceEndPointDefinition.UseSecureChannel)
            {
                _failureCounter.Increment("IncorrectSecurityType");
                throw new SecureRequestException("Incompatible channel security - both client and server must be either secure or insecure.", unencrypted: new Tags { { "serviceIsSecure", ServiceEndPointDefinition.UseSecureChannel.ToString() }, { "requestIsSecure", context.Request.IsSecureConnection.ToString() }, { "requestedUrl", context.Request.Url.ToString() } });
            }

            if (!context.Request.IsSecureConnection)
                return;

            var clientCertificate = await context.Request.GetClientCertificateAsync();

            if (clientCertificate == null)
            {
                _failureCounter.Increment("MissingClientCertificate");
                throw new SecureRequestException("Client certificate is not present.");
            }

            var isValid = clientCertificate.HasSameRootCertificateHash(ServerRootCertHash);

            if (!isValid) // Invalid certificate
            {
                _failureCounter.Increment("InvalidClientCertificate");
                throw new SecureRequestException("Client certificate is not valid.");
            }
        }

        private async Task TryWriteResponse(HttpListenerContext context, string data, HttpStatusCode httpStatus = HttpStatusCode.OK, string contentType = "application/json")
        {
            context.Response.Headers.Add(GigyaHttpHeaders.ProtocolVersion, HttpServiceRequest.ProtocolVersion);

            var body = Encoding.UTF8.GetBytes(data ?? "");

            context.Response.StatusCode = (int)httpStatus;
            context.Response.ContentLength64 = body.Length;
            context.Response.ContentType = contentType;
            context.Response.Headers.Add(GigyaHttpHeaders.DataCenter, EnvironmentVariableProvider.DataCenter);
            context.Response.Headers.Add(GigyaHttpHeaders.Environment, EnvironmentVariableProvider.DeploymentEnvironment);
            context.Response.Headers.Add(GigyaHttpHeaders.ServiceVersion, CurrentApplicationInfo.Version.ToString());
            context.Response.Headers.Add(GigyaHttpHeaders.ServerHostname, CurrentApplicationInfo.HostName);
            context.Response.Headers.Add(GigyaHttpHeaders.SchemaHash, ServiceSchema.Hash);

            try
            {
                await context.Response.OutputStream.WriteAsync(body, 0, body.Length);
            }
            catch (HttpListenerException writeEx)
            {
                // For some reason, HttpListener.IgnoreWriteExceptions doesn't work here.
                Log.Warn(_ => _("HttpServiceListener: Failed to write the response of a service call. See exception and tags for details.",
                    exception: writeEx,
                    unencryptedTags: new
                    {
                        remoteEndpoint = context.Request.RemoteEndPoint,
                        rawUrl = context.Request.RawUrl,
                        status = httpStatus
                    },
                    encryptedTags: new { response = data }));
            }
        }


        private async Task<HttpServiceRequest> ParseRequest(HttpListenerContext context)
        {
            var request = await _deserializationTime.Time(async () =>
            {
                using (var streamReader = new StreamReader(context.Request.InputStream))
                {
                    var json = await streamReader.ReadToEndAsync();
                    return JsonConvert.DeserializeObject<HttpServiceRequest>(json, JsonSettings);
                }
            });

            request.TracingData = request.TracingData ?? new TracingData();
            request.TracingData.RequestID = request.TracingData.RequestID ?? Guid.NewGuid().ToString("N");

            TracingContext.SetRequestID(request.TracingData.RequestID);
            TracingContext.SetSpan(request.TracingData.SpanID, request.TracingData.ParentSpanID);
            TracingContext.SpanStartTime    = request.TracingData.SpanStartTime;
            TracingContext.AbandonRequestBy = request.TracingData.AbandonRequestBy;

            return request;
        }


        private async Task<string> GetResponse(HttpListenerContext context, ServiceMethod serviceMethod, HttpServiceRequest requestData)
        {
            var taskType = serviceMethod.ServiceInterfaceMethod.ReturnType;
            var resultType = taskType.IsGenericType ? taskType.GetGenericArguments().First() : null;
            var arguments = requestData.Target.IsWeaklyTyped ? GetParametersByName(serviceMethod, requestData.Arguments) : requestData.Arguments.Values.Cast<object>().ToArray();
            var settings = requestData.Target.IsWeaklyTyped ? JsonSettingsWeak : JsonSettings;

            var invocationResult = await Activator.Invoke(serviceMethod, arguments);
            string response = _serializationTime.Time(() => JsonConvert.SerializeObject(invocationResult.Result, resultType, settings));
            context.Response.Headers.Add(GigyaHttpHeaders.ExecutionTime, invocationResult.ExecutionTime.ToString());

            return response;
        }

        private static object[] GetParametersByName(ServiceMethod serviceMethod, IDictionary args)
        {
            return serviceMethod.ServiceInterfaceMethod
                .GetParameters()
                .Select(p => JsonHelper.ConvertWeaklyTypedValue(args[p.Name], p.ParameterType))
                .ToArray();
        }

        internal static HttpStatusCode GetExceptionStatusCode(Exception exception)
        {
            if (exception is SecureRequestException)
                return HttpStatusCode.Forbidden;
            if (exception is MissingMethodException)
                return HttpStatusCode.NotFound;
            if (exception is RequestException || exception is JsonException)
                return HttpStatusCode.BadRequest;
            if (exception is EnvironmentException)
                return HttpStatusCode.ServiceUnavailable;

            return HttpStatusCode.InternalServerError;
        }


        public void Dispose()
        {
            Worker.Dispose();
            Listener.Close();
        }
    }
}<|MERGE_RESOLUTION|>--- conflicted
+++ resolved
@@ -102,15 +102,12 @@
         public HttpServiceListener(IActivator activator, IWorker worker, IServiceEndPointDefinition serviceEndPointDefinition,
                                    ICertificateLocator certificateLocator, ILog log, IEventPublisher<ServiceCallEvent> eventPublisher,
                                    IEnumerable<ICustomEndpoint> customEndpoints, IEnvironmentVariableProvider environmentVariableProvider,
-<<<<<<< HEAD
                                    JsonExceptionSerializer exceptionSerializer, 
                                    ServiceSchema serviceSchema,
+                                   JsonExceptionSerializer exceptionSerializer, 
+                                   Func<LoadShedding> loadSheddingConfig,
                                    IServerRequestPublisher serverRequestPublisher)
 
-=======
-                                   IServerRequestPublisher serverRequestPublisher,
-                                   JsonExceptionSerializer exceptionSerializer, Func<LoadShedding> loadSheddingConfig)
->>>>>>> 73bdc1c6
         {
             ServiceSchema = serviceSchema;
             _serverRequestPublisher = serverRequestPublisher;
