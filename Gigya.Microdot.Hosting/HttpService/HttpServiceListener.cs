--- conflicted
+++ resolved
@@ -86,7 +86,6 @@
         private IEnvironmentVariableProvider EnvironmentVariableProvider { get; }
         private JsonExceptionSerializer ExceptionSerializer { get; }
         private Func<LoadShedding> LoadSheddingConfig { get; }
-
         private ServiceSchema ServiceSchema { get; }
 
         private readonly Timer _serializationTime;
@@ -101,15 +100,9 @@
         public HttpServiceListener(IActivator activator, IWorker worker, IServiceEndPointDefinition serviceEndPointDefinition,
                                    ICertificateLocator certificateLocator, ILog log, IEventPublisher<ServiceCallEvent> eventPublisher,
                                    IEnumerable<ICustomEndpoint> customEndpoints, IEnvironmentVariableProvider environmentVariableProvider,
-<<<<<<< HEAD
-                                   JsonExceptionSerializer exceptionSerializer, 
-                                   ServiceSchema serviceSchema,
-                                   IServerRequestPublisher serverRequestPublisher)
-
-=======
                                    IServerRequestPublisher serverRequestPublisher,
-                                   JsonExceptionSerializer exceptionSerializer, Func<LoadShedding> loadSheddingConfig)
->>>>>>> b82ef7d2
+                                   JsonExceptionSerializer exceptionSerializer, Func<LoadShedding> loadSheddingConfig,
+								   ServiceSchema serviceSchema)
         {
             ServiceSchema = serviceSchema;
             _serverRequestPublisher = serverRequestPublisher;
