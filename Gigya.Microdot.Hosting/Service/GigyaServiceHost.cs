--- conflicted
+++ resolved
@@ -36,10 +36,6 @@
 {
     public abstract class GigyaServiceHost : IDisposable
     {
-<<<<<<< HEAD
-        
-=======
->>>>>>> 1ce84b47
         private bool disposed;
 
         public ServiceArguments Arguments { get; private set; }
@@ -161,11 +157,7 @@
                 StopEvent.WaitOne();
 
                 Console.WriteLine("   ***   Shutting down...   ***   ");                
-<<<<<<< HEAD
                 Task.Run(() => OnStop()).Wait(TimeSpan.FromMilliseconds(Arguments.OnStopWaitTimeMS ?? 10000));
-=======
-                Task.Run(() => OnStop()).Wait(TimeSpan.FromSeconds(10));
->>>>>>> 1ce84b47
              
                 ServiceStartedEvent = new TaskCompletionSource<object>();
                 MonitoredShutdownProcess?.Dispose();
